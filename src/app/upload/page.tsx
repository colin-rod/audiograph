--- conflicted
+++ resolved
@@ -247,12 +247,9 @@
   const [progress, setProgress] = useState(0)
   const [selectedFile, setSelectedFile] = useState<File | null>(null)
   const [isResetDialogOpen, setIsResetDialogOpen] = useState(false)
-<<<<<<< HEAD
   const supabase = useMemo(() => createSupabaseClient(), [])
   const router = useRouter()
   const hasRedirectedRef = useRef(false)
-=======
->>>>>>> 917b0d36
 
   const resetState = useCallback(
     (message: StatusState['message'], state: StatusState['state']) => {
@@ -329,9 +326,7 @@
 
   const handleFile = useCallback(
     async (file: File) => {
-<<<<<<< HEAD
       hasRedirectedRef.current = false
-=======
       if (!supabase) {
         setSelectedFile(null)
         setProgress(0)
@@ -339,7 +334,6 @@
         return
       }
 
->>>>>>> 917b0d36
       setSelectedFile(file)
       setProgress(0)
       setStatus({ state: 'validating', message: 'Validating file…' })
