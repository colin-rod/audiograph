'use client'
import { useCallback, useRef, useState } from 'react'
import { supabase } from '@/lib/supabaseClient'
import { Card } from '@/components/ui/card'
import { Button } from '@/components/ui/button'
import { Progress } from '@/components/ui/progress'

type SpotifyHistoryEntry = {
  endTime?: string | null
  ts?: string | null
  master_metadata_album_artist_name?: string | null
  artistName?: string | null
  master_metadata_track_name?: string | null
  trackName?: string | null
  msPlayed?: number | null
  ms_played?: number | null
}

type ListenInsert = {
  ts: Date
  artist: string | null
  track: string | null
  ms_played: number | null
}

const isRecord = (value: unknown): value is Record<string, unknown> =>
  typeof value === 'object' && value !== null

const toSpotifyHistoryEntry = (value: unknown): SpotifyHistoryEntry | null => {
  if (!isRecord(value)) {
    return null
  }

  const endTime =
    typeof value['endTime'] === 'string' ? (value['endTime'] as string) : null
  const ts =
    typeof value['ts'] === 'string' ? (value['ts'] as string) : null
  const albumArtist =
    typeof value['master_metadata_album_artist_name'] === 'string'
      ? (value['master_metadata_album_artist_name'] as string)
      : null
  const artistName =
    typeof value['artistName'] === 'string'
      ? (value['artistName'] as string)
      : null
  const trackName =
    typeof value['master_metadata_track_name'] === 'string'
      ? (value['master_metadata_track_name'] as string)
      : null
  const fallbackTrackName =
    typeof value['trackName'] === 'string'
      ? (value['trackName'] as string)
      : null
  const msPlayed =
    typeof value['msPlayed'] === 'number'
      ? (value['msPlayed'] as number)
      : null
  const msPlayedSnake =
    typeof value['ms_played'] === 'number'
      ? (value['ms_played'] as number)
      : null

  const entry: SpotifyHistoryEntry = {
    endTime,
    ts,
    master_metadata_album_artist_name: albumArtist,
    artistName,
    master_metadata_track_name: trackName,
    trackName: fallbackTrackName,
    msPlayed,
    ms_played: msPlayedSnake,
  }

  return entry
}

const toListenInsert = (entry: SpotifyHistoryEntry): ListenInsert | null => {
  const timestamp = entry.endTime ?? entry.ts
  if (!timestamp) {
    return null
  }

  const parsedDate = new Date(timestamp)
  if (Number.isNaN(parsedDate.getTime())) {
    return null
  }

  const msPlayed = entry.msPlayed ?? entry.ms_played ?? null
  const artist =
    entry.master_metadata_album_artist_name ?? entry.artistName ?? null
  const track =
    entry.master_metadata_track_name ?? entry.trackName ?? null

  return {
    ts: parsedDate,
    artist,
    track,
    ms_played: msPlayed,
  }
}

type StatusState = {
<<<<<<< HEAD
  state:
    | 'idle'
    | 'validating'
    | 'uploading'
    | 'resetting'
    | 'success'
    | 'error'
=======
  state: 'idle' | 'validating' | 'uploading' | 'resetting' | 'success' | 'error'
>>>>>>> 70d6e7ec
  message: string
}

const BATCH_SIZE = 500

const formatFileSize = (size: number) => {
  if (size >= 1024 * 1024) {
    return `${(size / (1024 * 1024)).toFixed(1)} MB`
  }
  if (size >= 1024) {
    return `${(size / 1024).toFixed(1)} KB`
  }
  return `${size} B`
}

type UploadDropzoneProps = {
  onFileAccepted: (file: File) => void
  isBusy: boolean
  selectedFile: File | null
}

function UploadDropzone({ onFileAccepted, isBusy, selectedFile }: UploadDropzoneProps) {
  const inputRef = useRef<HTMLInputElement>(null)
  const [isDragging, setIsDragging] = useState(false)

  const handleFiles = (files: FileList | null) => {
    if (!files || files.length === 0) return
    const [file] = Array.from(files)
    onFileAccepted(file)
  }

  const onDragEnter = (event: React.DragEvent<HTMLDivElement>) => {
    event.preventDefault()
    event.stopPropagation()
    if (isBusy) return
    setIsDragging(true)
  }

  const onDragLeave = (event: React.DragEvent<HTMLDivElement>) => {
    event.preventDefault()
    event.stopPropagation()
    if (event.currentTarget.contains(event.relatedTarget as Node)) {
      return
    }
    setIsDragging(false)
  }

  const onDragOver = (event: React.DragEvent<HTMLDivElement>) => {
    event.preventDefault()
    event.stopPropagation()
  }

  const onDrop = (event: React.DragEvent<HTMLDivElement>) => {
    event.preventDefault()
    event.stopPropagation()
    setIsDragging(false)
    if (isBusy) return
    handleFiles(event.dataTransfer.files)
  }

  return (
    <div className="space-y-4">
      <input
        ref={inputRef}
        id="spotify-upload"
        type="file"
        accept=".json,application/json"
        className="sr-only"
        onChange={(event) => handleFiles(event.target.files)}
        disabled={isBusy}
      />
      <label htmlFor="spotify-upload" className="block">
        <div
          role="button"
          tabIndex={0}
          onKeyDown={(event) => {
            if (event.key === 'Enter' || event.key === ' ') {
              event.preventDefault()
              inputRef.current?.click()
            }
          }}
          onClick={() => inputRef.current?.click()}
          onDragEnter={onDragEnter}
          onDragOver={onDragOver}
          onDragLeave={onDragLeave}
          onDrop={onDrop}
          className={`flex flex-col items-center justify-center rounded-lg border-2 border-dashed p-10 text-center transition-colors focus:outline-none focus:ring-2 focus:ring-primary focus:ring-offset-2 ${
            isDragging ? 'border-primary bg-primary/5' : 'border-muted-foreground/40'
          } ${isBusy ? 'opacity-70' : 'cursor-pointer hover:border-primary'}`}
        >
          <p className="text-sm font-medium">Drag and drop your Spotify JSON export here</p>
          <p className="mt-2 text-xs text-muted-foreground">
            or click to choose a file from your computer
          </p>
          {selectedFile ? (
            <p className="mt-4 text-sm font-medium">
              Selected: {selectedFile.name} ({formatFileSize(selectedFile.size)})
            </p>
          ) : null}
        </div>
      </label>
      <div className="flex justify-center">
        <Button
          type="button"
          onClick={() => inputRef.current?.click()}
          disabled={isBusy}
        >
          Choose File
        </Button>
      </div>
    </div>
  )
}

export default function UploadPage() {
  const [status, setStatus] = useState<StatusState>({
    state: 'idle',
    message: 'Select a Spotify listening history JSON file to begin.',
  })
  const [progress, setProgress] = useState(0)
  const [selectedFile, setSelectedFile] = useState<File | null>(null)

  const isBusy =
    status.state === 'validating' ||
    status.state === 'uploading' ||
    status.state === 'resetting'

  const resetState = (message: StatusState['message'], state: StatusState['state']) => {
    setProgress(0)
    setSelectedFile(null)
    setStatus({ state, message })
  }

  const handleReset = useCallback(async () => {
    const shouldReset = window.confirm(
      'Are you sure you want to delete all uploaded listening data from Supabase? This action cannot be undone.',
    )

    if (!shouldReset) {
      return
    }

    setProgress(0)
    setSelectedFile(null)
    setStatus({ state: 'resetting', message: 'Resetting uploaded listening data…' })

    const { error } = await supabase.from('listens').delete().not('ts', 'is', null)

    if (error) {
      console.error(error)
      setStatus({
        state: 'error',
        message: `Supabase returned an error while resetting data: ${error.message}`,
      })
      return
    }

    setStatus({
      state: 'success',
      message: 'Successfully reset uploaded listening data.',
    })
  }, [])

  const handleFile = useCallback(
    async (file: File) => {
      setSelectedFile(file)
      setProgress(0)
      setStatus({ state: 'validating', message: 'Validating file…' })

      if (!file.name.toLowerCase().endsWith('.json')) {
        resetState('Only JSON files are supported.', 'error')
        return
      }

      const allowedTypes = ['application/json', 'text/json', 'application/octet-stream']
      if (file.type && !allowedTypes.includes(file.type.toLowerCase())) {
        resetState('The selected file is not recognized as JSON.', 'error')
        return
      }

      let text: string
      try {
        text = await file.text()
      } catch (error) {
        console.error(error)
        resetState('Unable to read the file. Please try again.', 'error')
        return
      }

      let parsed: unknown
      try {
        parsed = JSON.parse(text)
      } catch (error) {
        console.error(error)
        resetState('The file does not contain valid JSON.', 'error')
        return
      }

      if (!Array.isArray(parsed)) {
        resetState('Expected an array of listening records in the JSON file.', 'error')
        return
      }

      const parsedRows = parsed
        .map(toSpotifyHistoryEntry)
        .filter((entry): entry is SpotifyHistoryEntry => entry !== null)
        .map(toListenInsert)
        .filter((row): row is ListenInsert => row !== null)

      const uniqueRows = new Map<string, ListenInsert>()
      for (const row of parsedRows) {
        const key = [
          row.ts.toISOString(),
          row.track ?? '',
          row.artist ?? '',
          row.ms_played === null ? '' : row.ms_played.toString(),
        ].join('|')
        if (!uniqueRows.has(key)) {
          uniqueRows.set(key, row)
        }
      }

      const rows = Array.from(uniqueRows.values())

      if (rows.length === 0) {
        resetState('No valid listening records were found in the file.', 'error')
        return
      }

      const hasTimestamp = rows.some((row) => row.ts instanceof Date && !isNaN(row.ts.getTime()))
      if (!hasTimestamp) {
        resetState('No timestamp information found in the uploaded file.', 'error')
        return
      }

      setStatus({ state: 'uploading', message: 'Uploading data to Supabase…' })

      for (let index = 0; index < rows.length; index += BATCH_SIZE) {
        const batch = rows.slice(index, index + BATCH_SIZE)
        const { error } = await supabase.from('listens').insert(batch)

        if (error) {
          console.error(error)
          resetState(
            'Supabase returned an error while uploading. Please try again.',
            'error',
          )
          return
        }

        const uploadedCount = Math.min(index + batch.length, rows.length)
        const percent = Math.round((uploadedCount / rows.length) * 100)
        setProgress(percent)
      }

      setProgress(100)
      setSelectedFile(null)
      setStatus({
        state: 'success',
        message: `Successfully uploaded ${rows.length} listening records.`,
      })
    },
    [],
  )

  const handleReset = useCallback(async () => {
    const confirmed = window.confirm(
      'Are you sure you want to delete all uploaded listens? This action cannot be undone.',
    )

    if (!confirmed) {
      return
    }

    setStatus({
      state: 'resetting',
      message: 'Deleting existing listens from Supabase…',
    })
    setProgress(0)
    setSelectedFile(null)

    try {
      const { error } = await supabase
        .from('listens')
        .delete()
        .not('ts', 'is', null)

      if (error) {
        console.error(error)
        setStatus({
          state: 'error',
          message: 'Supabase returned an error while deleting. Please try again.',
        })
        return
      }

      setStatus({
        state: 'success',
        message: 'All uploaded listens have been deleted.',
      })
    } catch (error) {
      console.error(error)
      setStatus({
        state: 'error',
        message:
          'An unexpected error occurred while deleting data. Please try again.',
      })
    }
  }, [])

  return (
    <Card className="mx-auto mt-12 max-w-xl space-y-6 p-8">
      <div className="text-center">
        <h1 className="text-2xl font-semibold">Upload your Spotify Listening History</h1>
        <p className="mt-2 text-sm text-muted-foreground">
          Drag in the JSON exports downloaded from Spotify to add them to Supabase.
        </p>
      </div>
      <UploadDropzone
        onFileAccepted={handleFile}
<<<<<<< HEAD
        isBusy={isBusy}
=======
        isBusy={
          status.state === 'validating' ||
          status.state === 'uploading' ||
          status.state === 'resetting'
        }
>>>>>>> 70d6e7ec
        selectedFile={selectedFile}
      />
      <div className="flex justify-center">
        <Button
          type="button"
<<<<<<< HEAD
          variant="destructive"
          onClick={handleReset}
          disabled={isBusy}
=======
          variant="outline"
          onClick={handleReset}
          disabled={
            status.state === 'validating' ||
            status.state === 'uploading' ||
            status.state === 'resetting'
          }
          aria-label="Reset uploaded data"
>>>>>>> 70d6e7ec
        >
          Reset uploaded data
        </Button>
      </div>
      <div className="space-y-2">
        {(status.state === 'uploading' || progress > 0) && (
          <Progress value={progress} aria-live="polite" />
        )}
        <p
          className={`text-sm ${
            status.state === 'error'
              ? 'text-destructive'
              : status.state === 'success'
              ? 'text-green-600'
              : 'text-muted-foreground'
          }`}
          aria-live="polite"
        >
          {status.message}
        </p>
      </div>
    </Card>
  )
}<|MERGE_RESOLUTION|>--- conflicted
+++ resolved
@@ -100,17 +100,7 @@
 }
 
 type StatusState = {
-<<<<<<< HEAD
-  state:
-    | 'idle'
-    | 'validating'
-    | 'uploading'
-    | 'resetting'
-    | 'success'
-    | 'error'
-=======
   state: 'idle' | 'validating' | 'uploading' | 'resetting' | 'success' | 'error'
->>>>>>> 70d6e7ec
   message: string
 }
 
@@ -431,25 +421,16 @@
       </div>
       <UploadDropzone
         onFileAccepted={handleFile}
-<<<<<<< HEAD
-        isBusy={isBusy}
-=======
         isBusy={
           status.state === 'validating' ||
           status.state === 'uploading' ||
           status.state === 'resetting'
         }
->>>>>>> 70d6e7ec
         selectedFile={selectedFile}
       />
       <div className="flex justify-center">
         <Button
           type="button"
-<<<<<<< HEAD
-          variant="destructive"
-          onClick={handleReset}
-          disabled={isBusy}
-=======
           variant="outline"
           onClick={handleReset}
           disabled={
@@ -458,7 +439,6 @@
             status.state === 'resetting'
           }
           aria-label="Reset uploaded data"
->>>>>>> 70d6e7ec
         >
           Reset uploaded data
         </Button>
