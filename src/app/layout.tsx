import type { Metadata } from "next";
import Link from "next/link";
import { Geist, Geist_Mono } from "next/font/google";
import "./globals.css";

import { AuthButtonGroup } from "@/components/auth/auth-button-group";
import { AppProviders } from "@/components/providers/app-providers";
import { FeedbackButton } from "@/components/feedback/feedback-button";

const geistSans = Geist({
  variable: "--font-geist-sans",
  subsets: ["latin"],
});

const geistMono = Geist_Mono({
  variable: "--font-geist-mono",
  subsets: ["latin"],
});

export const metadata: Metadata = {
  title: "Audiograph — Turn Spotify history into visuals",
  description:
    "Upload your Spotify listening data in seconds and generate privacy-first insights powered by Supabase.",
};

export default function RootLayout({
  children,
}: Readonly<{
  children: React.ReactNode;
}>) {
  return (
    <html lang="en" suppressHydrationWarning>
      <body>
        <AppProviders>
          <div
            className={`${geistSans.variable} ${geistMono.variable} antialiased min-h-screen bg-background text-foreground`}
          >
<<<<<<< HEAD
            <header
              className="border-b border-white/10 bg-[#121212] text-white [--accent:#1fdf64] [--accent-foreground:#121212] [--background:rgba(24,24,24,1)] [--border:rgba(255,255,255,0.1)] [--foreground:rgba(249,249,249,1)] [--input:rgba(36,36,36,1)] [--muted-foreground:rgba(255,255,255,0.68)] [--ring:rgba(83,250,164,0.5)]"
            >
              <div className="mx-auto flex w-full max-w-6xl flex-wrap items-center justify-between gap-4 px-6 py-4 md:flex-nowrap md:gap-8 md:py-5">
                <Link
                  className="group flex items-center gap-3 rounded-full focus-visible:outline focus-visible:outline-2 focus-visible:outline-offset-2 focus-visible:outline-white"
                  href="/"
                >
                  <span className="flex size-11 items-center justify-center rounded-full bg-gradient-to-br from-[#1fdf64] via-[#1db954] to-[#15883e] text-[#0f291a] shadow-lg transition-transform duration-200 group-hover:scale-105">
                    <svg
                      aria-hidden="true"
                      className="size-6"
                      fill="none"
                      viewBox="0 0 24 24"
                      xmlns="http://www.w3.org/2000/svg"
                    >
                      <path
                        d="M4.5 12.75c3.25-2.25 7.75-2.25 11 0m-9.5-5c4-3 9.5-3 13.5 0m-10.5 10c2.5-1.75 6-1.75 8.5 0"
                        stroke="currentColor"
                        strokeLinecap="round"
                        strokeLinejoin="round"
                        strokeWidth="1.8"
                      />
                    </svg>
                    <span className="sr-only">Audiograph logo</span>
                  </span>
                  <span className="text-lg font-semibold tracking-tight md:text-xl">
                    Audiograph
                  </span>
=======
            <a
              href="#main-content"
              className="sr-only focus:not-sr-only focus:absolute focus:top-4 focus:left-4 focus:z-50 focus:rounded focus:bg-primary focus:px-4 focus:py-2 focus:text-primary-foreground"
            >
              Skip to content
            </a>
            <header className="border-b bg-background">
              <div className="mx-auto flex w-full max-w-6xl items-center justify-between px-4 py-4">
                <Link className="text-base font-semibold" href="/">
                  Audiograph
>>>>>>> e2a5b468
                </Link>
                <div className="flex flex-1 flex-wrap items-center justify-end gap-3 md:gap-6">
                  <nav
                    aria-label="Primary"
                    className="flex items-center gap-2 text-sm font-medium md:gap-4"
                  >
                    <Link
                      className="rounded-full px-3 py-2 text-white/70 transition-colors duration-150 focus-visible:outline focus-visible:outline-2 focus-visible:outline-offset-2 focus-visible:outline-white hover:bg-white/10 hover:text-white active:bg-white/20"
                      href="/upload"
                    >
                      Upload
                    </Link>
                  </nav>
                  <AuthButtonGroup
                    className="text-white"
                    orientation="horizontal"
                  />
                </div>
              </div>
            </header>
            <main id="main-content" className="flex-1">
              {children}
            </main>
            <FeedbackButton />
          </div>
        </AppProviders>
      </body>
    </html>
  );
}<|MERGE_RESOLUTION|>--- conflicted
+++ resolved
@@ -35,7 +35,6 @@
           <div
             className={`${geistSans.variable} ${geistMono.variable} antialiased min-h-screen bg-background text-foreground`}
           >
-<<<<<<< HEAD
             <header
               className="border-b border-white/10 bg-[#121212] text-white [--accent:#1fdf64] [--accent-foreground:#121212] [--background:rgba(24,24,24,1)] [--border:rgba(255,255,255,0.1)] [--foreground:rgba(249,249,249,1)] [--input:rgba(36,36,36,1)] [--muted-foreground:rgba(255,255,255,0.68)] [--ring:rgba(83,250,164,0.5)]"
             >
@@ -65,7 +64,6 @@
                   <span className="text-lg font-semibold tracking-tight md:text-xl">
                     Audiograph
                   </span>
-=======
             <a
               href="#main-content"
               className="sr-only focus:not-sr-only focus:absolute focus:top-4 focus:left-4 focus:z-50 focus:rounded focus:bg-primary focus:px-4 focus:py-2 focus:text-primary-foreground"
@@ -76,7 +74,6 @@
               <div className="mx-auto flex w-full max-w-6xl items-center justify-between px-4 py-4">
                 <Link className="text-base font-semibold" href="/">
                   Audiograph
->>>>>>> e2a5b468
                 </Link>
                 <div className="flex flex-1 flex-wrap items-center justify-end gap-3 md:gap-6">
                   <nav
