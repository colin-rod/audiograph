--- conflicted
+++ resolved
@@ -2,11 +2,8 @@
 import { createServerClient } from '@supabase/ssr'
 import { cookies } from 'next/headers'
 
-<<<<<<< HEAD
 import { getSupabaseConfigOrWarn } from '@/lib/supabase/config'
-=======
 import { captureServerException } from '@/lib/monitoring/sentry/server'
->>>>>>> b789277a
 
 const MAX_FILE_SIZE = 5 * 1024 * 1024 // 5MB
 const MAX_FILES = 5
@@ -106,12 +103,10 @@
     }
 
     const cookieStore = await cookies()
-<<<<<<< HEAD
     const supabase = createServerClient(config.url, config.anonKey, {
       cookies: {
         getAll() {
           return cookieStore.getAll()
-=======
     const supabase = createServerClient(
       supabaseUrl,
       supabaseAnonKey,
@@ -125,7 +120,6 @@
               cookieStore.set(name, value, options)
             )
           },
->>>>>>> b789277a
         },
         setAll(cookiesToSet: Array<{ name: string; value: string; options?: Record<string, unknown> }>) {
           cookiesToSet.forEach(({ name, value, options }) =>
