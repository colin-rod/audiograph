--- conflicted
+++ resolved
@@ -24,7 +24,6 @@
   error: SupabaseSelectError | null
 }
 
-<<<<<<< HEAD
 const {
   usePathnameMock,
   selectMock,
@@ -34,16 +33,13 @@
   getSessionMock,
   redirectMock,
 } = vi.hoisted(() => {
-=======
 const { createSupabaseClientMock, usePathnameMock, selectMock, fromMock } = vi.hoisted(() => {
->>>>>>> a51ad71e
   const pathname = vi.fn<() => string>(() => "/dashboard")
   const select = vi.fn(async (): Promise<SupabaseSelectResult> => ({
     data: [],
     error: null,
   }))
   const from = vi.fn(() => ({ select }))
-<<<<<<< HEAD
   const supabaseClient = { from }
   const createClient = vi.fn(() => supabaseClient)
   const getSession = vi.fn(
@@ -65,7 +61,6 @@
     createSupabaseBrowserClientMock: createClient,
     getSessionMock: getSession,
     redirectMock: redirect,
-=======
   const createSupabaseClient = vi.fn(() => ({
     from,
   }))
@@ -75,7 +70,6 @@
     usePathnameMock: pathname,
     selectMock: select,
     fromMock: from,
->>>>>>> a51ad71e
   }
 })
 
@@ -104,7 +98,6 @@
 }))
 
 vi.mock("@/lib/supabaseClient", () => ({
-<<<<<<< HEAD
   supabase: supabaseBrowserClient,
   createSupabaseBrowserClient: () => createSupabaseBrowserClientMock(),
 }))
@@ -115,9 +108,7 @@
       getSession: () => getSessionMock(),
     },
   }),
-=======
   createSupabaseClient: createSupabaseClientMock,
->>>>>>> a51ad71e
 }))
 
 import DashboardLayout from "./layout"
@@ -143,7 +134,6 @@
 describe("Dashboard page", () => {
   beforeEach(() => {
     usePathnameMock.mockReturnValue("/dashboard")
-<<<<<<< HEAD
 
     selectMock.mockReset()
     selectMock.mockImplementation(async () => ({
@@ -164,11 +154,9 @@
     })
 
     redirectMock.mockReset()
-=======
     createSupabaseClientMock.mockClear()
     selectMock.mockClear()
     fromMock.mockClear()
->>>>>>> a51ad71e
   })
 
   afterEach(() => {
