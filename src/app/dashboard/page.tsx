"use client"

import Link from "next/link"
import { useEffect, useMemo, useState } from "react"
import { AnimatePresence, motion } from "framer-motion"

export const dynamic = "force-dynamic"

import {
  DashboardSummary,
  DashboardSummarySkeleton,
} from "@/components/dashboard/dashboard-summary"
import { ListeningClockHeatmap, ListeningClockHeatmapSkeleton } from "@/components/dashboard/listening-clock-heatmap"
import { ListeningHistory, ListeningHistorySkeleton } from "@/components/dashboard/listening-history"
import { ListeningTrendsChart, ListeningTrendsChartSkeleton } from "@/components/dashboard/listening-trends-chart"
import { ListeningStreakCard, ListeningStreakCardSkeleton } from "@/components/dashboard/listening-streak-card"
import { TopArtistsChart, TopArtistsChartSkeleton } from "@/components/dashboard/top-artists-chart"
import { TopTracksTable, TopTracksTableSkeleton } from "@/components/dashboard/top-tracks-table"
import { WeeklyCadenceChart, WeeklyCadenceChartSkeleton } from "@/components/dashboard/weekly-cadence-chart"
import { Button } from "@/components/ui/button"
import { createSupabaseBrowserClient } from "@/lib/supabaseClient"
import { createSupabaseClient } from "@/lib/supabaseClient"
import { useDashboardSectionTransition } from "@/components/dashboard/dashboard-motion"
import { ShareCardsDialog } from "@/components/dashboard/share-cards"
import { getDashboardData, getAvailableTimeframes } from "@/lib/analytics-service"
import type { TimeframeFilter as TimeframeFilterType } from "@/lib/analytics-types"

import {
  TimeframeFilter,
  type TimeframeMonthOption,
  type TimeframeOption,
  type TimeframeValue,
  type TimeframeYearOption,
} from "@/components/dashboard/timeframe-filter"

type DashboardErrorState = "unauthorized" | "error" | null

type DashboardStateMessageProps = {
  title: string
  description: string
  action?: {
    href: string
    label: string
  }
}

const DashboardStateMessage = ({
  title,
  description,
  action,
}: DashboardStateMessageProps) => (
  <div className="flex flex-col items-center justify-center gap-4 rounded-lg border border-dashed p-10 text-center">
    <div className="space-y-1">
      <h2 className="text-2xl font-semibold">{title}</h2>
      <p className="text-muted-foreground">{description}</p>
    </div>
    {action ? (
      <Button asChild>
        <Link href={action.href}>{action.label}</Link>
      </Button>
    ) : null}
  </div>
)

const getPostgrestErrorStatus = (error: unknown): number | null => {
  if (typeof error !== "object" || error === null) {
    return null
  }

  if (!("status" in error)) {
    return null
  }

  const { status } = error as { status?: unknown }
  return typeof status === "number" ? status : null
}

<<<<<<< HEAD
const isRecord = (value: unknown): value is Record<string, unknown> =>
  typeof value === "object" && value !== null

const toListenSummaryRow = (value: unknown): ListenSummaryRow | null => {
  if (!isRecord(value)) {
    return null
  }

  const msPlayed =
    typeof value["ms_played"] === "number"
      ? (value["ms_played"] as number)
      : null
  const artist =
    typeof value["artist"] === "string"
      ? (value["artist"] as string)
      : null
  const track =
    typeof value["track"] === "string"
      ? (value["track"] as string)
      : null
  const rawTs = value["ts"]
  const ts =
    typeof rawTs === "string"
      ? rawTs
      : rawTs instanceof Date && !Number.isNaN(rawTs.getTime())
        ? rawTs.toISOString()
        : null

  return { ms_played: msPlayed, artist, track, ts }
}

const MS_PER_HOUR = 1000 * 60 * 60
const MS_PER_DAY = 1000 * 60 * 60 * 24

const calculateDashboardStats = (listens: ListenSummaryRow[]): DashboardStats => {
  const totalMs = listens.reduce(
    (acc, listen) => acc + (listen.ms_played ?? 0),
    0
  )
  const totalHours = (totalMs / MS_PER_HOUR).toFixed(1)
  const artists = new Set(
    listens.map((listen) => listen.artist).filter(Boolean)
  ).size
  const tracks = new Set(
    listens.map((listen) => listen.track).filter(Boolean)
  ).size
  const artistPlaytime = new Map<string, number>()
  const yearlyPlaytime = new Map<string, number>()

  listens.forEach((listen) => {
    const msPlayed = listen.ms_played ?? 0

    if (listen.artist) {
      artistPlaytime.set(
        listen.artist,
        (artistPlaytime.get(listen.artist) ?? 0) + msPlayed
      )
    }

    if (listen.ts) {
      const tsDate = new Date(listen.ts)
      if (!Number.isNaN(tsDate.getTime())) {
        const year = tsDate.getUTCFullYear().toString()
        yearlyPlaytime.set(year, (yearlyPlaytime.get(year) ?? 0) + msPlayed)
      }
    }
  })

  const topArtistEntry = Array.from(artistPlaytime.entries()).sort(
    ([artistA, msA], [artistB, msB]) => {
      if (msA === msB) {
        return artistA.localeCompare(artistB)
      }
      return msB - msA
    }
  )[0]

  const mostActiveYearEntry = Array.from(yearlyPlaytime.entries()).sort(
    ([yearA, msA], [yearB, msB]) => {
      if (msA === msB) {
        return yearA.localeCompare(yearB)
      }
      return msB - msA
    }
  )[0]

  return {
    totalHours,
    artists,
    tracks,
    topArtist: topArtistEntry?.[0] ?? null,
    mostActiveYear: mostActiveYearEntry?.[0] ?? null,
  }
}

const calculateTopArtists = (listens: ListenSummaryRow[]) => {
  const artistTotals = new Map<string, number>()

  listens.forEach((listen) => {
    if (!listen.artist) return
    const msPlayed = listen.ms_played ?? 0
    artistTotals.set(listen.artist, (artistTotals.get(listen.artist) ?? 0) + msPlayed)
  })

  return Array.from(artistTotals.entries())
    .map(([name, ms]) => ({
      name,
      hours: Number((ms / MS_PER_HOUR).toFixed(1)),
    }))
    .sort((a, b) => {
      if (b.hours === a.hours) {
        return a.name.localeCompare(b.name)
      }
      return b.hours - a.hours
    })
    .slice(0, 5)
}

const calculateTopTracks = (listens: ListenSummaryRow[]) => {
  type TrackKey = {
    track: string
    artist: string | null
  }

  const trackTotals = new Map<string, { info: TrackKey; ms: number }>()

  listens.forEach((listen) => {
    if (!listen.track) return
    const msPlayed = listen.ms_played ?? 0
    const key = `${listen.track}__${listen.artist ?? ""}`
    const entry = trackTotals.get(key) ?? {
      info: { track: listen.track, artist: listen.artist ?? null },
      ms: 0,
    }
    entry.ms += msPlayed
    trackTotals.set(key, entry)
  })

  return Array.from(trackTotals.values())
    .map(({ info, ms }) => ({
      track: info.track,
      artist: info.artist,
      hours: Number((ms / MS_PER_HOUR).toFixed(1)),
    }))
    .sort((a, b) => {
      if (b.hours === a.hours) {
        return a.track.localeCompare(b.track)
      }
      return b.hours - a.hours
    })
    .slice(0, 5)
}

const MONTH_LABEL_FORMATTER = new Intl.DateTimeFormat("en-US", {
  month: "short",
  year: "numeric",
})

const calculateListeningTrends = (listens: ListenSummaryRow[]) => {
  const monthlyTotals = new Map<string, number>()

  listens.forEach((listen) => {
    if (!listen.ts) return
    const tsDate = new Date(listen.ts)
    if (Number.isNaN(tsDate.getTime())) return
    const year = tsDate.getUTCFullYear()
    const month = tsDate.getUTCMonth() + 1
    const key = `${year}-${String(month).padStart(2, "0")}`
    const msPlayed = listen.ms_played ?? 0
    monthlyTotals.set(key, (monthlyTotals.get(key) ?? 0) + msPlayed)
  })

  return Array.from(monthlyTotals.entries())
    .map(([month, ms]) => {
      const [yearStr, monthStr] = month.split("-")
      const year = Number(yearStr)
      const monthIndex = Number(monthStr) - 1
      const date = new Date(Date.UTC(year, monthIndex, 1))
      return {
        month,
        label: MONTH_LABEL_FORMATTER.format(date),
        hours: Number((ms / MS_PER_HOUR).toFixed(1)),
      }
    })
    .sort((a, b) => a.month.localeCompare(b.month))
}

const WEEK_RANGE_FORMATTER = new Intl.DateTimeFormat("en-US", {
  month: "short",
  day: "numeric",
})

const getISOWeekInfo = (date: Date) => {
  const target = new Date(
    Date.UTC(date.getUTCFullYear(), date.getUTCMonth(), date.getUTCDate())
  )
  const day = target.getUTCDay()
  const isoDay = day === 0 ? 7 : day
  const weekStart = new Date(target)
  weekStart.setUTCDate(weekStart.getUTCDate() - (isoDay - 1))
  const weekEnd = new Date(weekStart)
  weekEnd.setUTCDate(weekEnd.getUTCDate() + 6)
  const thursday = new Date(target)
  thursday.setUTCDate(thursday.getUTCDate() + 4 - isoDay)
  const year = thursday.getUTCFullYear()
  const yearStart = new Date(Date.UTC(year, 0, 1))
  const week = Math.ceil(
    ((thursday.getTime() - yearStart.getTime()) / MS_PER_DAY + 1) / 7
  )

  return { year, week, weekStart, weekEnd }
}

const calculateWeeklyCadence = (listens: ListenSummaryRow[]) => {
  const weeklyTotals = new Map<
    string,
    { ms: number; label: string; rangeLabel: string }
  >()

  listens.forEach((listen) => {
    if (!listen.ts) return
    const tsDate = new Date(listen.ts)
    if (Number.isNaN(tsDate.getTime())) return
    const { year, week, weekStart, weekEnd } = getISOWeekInfo(tsDate)
    const weekKey = `${year}-W${String(week).padStart(2, "0")}`
    const shortYear = year.toString().slice(-2)
    const label = `W${String(week).padStart(2, "0")} '${shortYear}`
    const rangeLabel = `${WEEK_RANGE_FORMATTER.format(weekStart)} – ${WEEK_RANGE_FORMATTER.format(weekEnd)}`
    const existing = weeklyTotals.get(weekKey)
    const msPlayed = listen.ms_played ?? 0

    if (existing) {
      weeklyTotals.set(weekKey, {
        ms: existing.ms + msPlayed,
        label: existing.label,
        rangeLabel: existing.rangeLabel,
      })
    } else {
      weeklyTotals.set(weekKey, { ms: msPlayed, label, rangeLabel })
    }
  })

  return Array.from(weeklyTotals.entries())
    .map(([week, value]) => ({
      week,
      label: value.label,
      rangeLabel: value.rangeLabel,
      hours: Number((value.ms / MS_PER_HOUR).toFixed(1)),
    }))
    .sort((a, b) => a.week.localeCompare(b.week))
}

const calculateListeningStreak = (listens: ListenSummaryRow[]) => {
  const daySet = new Set<string>()

  listens.forEach((listen) => {
    if (!listen.ts) return
    const tsDate = new Date(listen.ts)
    if (Number.isNaN(tsDate.getTime())) return
    const year = tsDate.getUTCFullYear()
    const month = tsDate.getUTCMonth() + 1
    const day = tsDate.getUTCDate()
    const dayKey = `${year}-${String(month).padStart(2, "0")}-${String(day).padStart(2, "0")}`
    daySet.add(dayKey)
  })

  const days = Array.from(daySet).sort()
  if (days.length === 0) {
    return null
  }

  const toUTCDateValue = (day: string) => {
    const [yearStr, monthStr, dayStr] = day.split("-")
    return Date.UTC(
      Number(yearStr),
      Number(monthStr) - 1,
      Number(dayStr)
    )
  }

  let currentStart = days[0]
  let currentLength = 1
  let longest = { length: 1, start: days[0], end: days[0] }
  let previousDay = days[0]

  for (let index = 1; index < days.length; index += 1) {
    const day = days[index]
    const diffDays =
      (toUTCDateValue(day) - toUTCDateValue(previousDay)) / MS_PER_DAY

    if (diffDays === 1) {
      currentLength += 1
    } else {
      if (currentLength > longest.length) {
        longest = { length: currentLength, start: currentStart, end: previousDay }
      }
      currentStart = day
      currentLength = 1
    }

    if (
      currentLength > longest.length ||
      (currentLength === longest.length && currentStart < longest.start)
    ) {
      longest = { length: currentLength, start: currentStart, end: day }
    }

    previousDay = day
  }

  return longest
}

const calculateListeningClock = (listens: ListenSummaryRow[]) => {
  const slotTotals = new Map<string, number>()

  listens.forEach((listen) => {
    if (!listen.ts) return
    const tsDate = new Date(listen.ts)
    if (Number.isNaN(tsDate.getTime())) return
    const day = tsDate.getUTCDay()
    const hour = tsDate.getUTCHours()
    const key = `${day}-${hour}`
    const msPlayed = listen.ms_played ?? 0
    slotTotals.set(key, (slotTotals.get(key) ?? 0) + msPlayed)
  })

  return Array.from(slotTotals.entries())
    .map(([slot, ms]) => {
      const [dayStr, hourStr] = slot.split("-")
      return {
        day: Number(dayStr),
        hour: Number(hourStr),
        hours: Number((ms / MS_PER_HOUR).toFixed(1)),
      }
    })
    .sort((a, b) => {
      if (a.day === b.day) {
        return a.hour - b.hour
      }
      return a.day - b.day
    })
}

type DashboardData = {
  summary: DashboardStats
  topArtists: ReturnType<typeof calculateTopArtists>
  topTracks: ReturnType<typeof calculateTopTracks>
  listeningTrends: ReturnType<typeof calculateListeningTrends>
  listeningClock: ReturnType<typeof calculateListeningClock>
  weeklyCadence: ReturnType<typeof calculateWeeklyCadence>
  listeningStreak: ReturnType<typeof calculateListeningStreak>
}

const calculateDashboardData = (listens: ListenSummaryRow[]): DashboardData => ({
  summary: calculateDashboardStats(listens),
  topArtists: calculateTopArtists(listens),
  topTracks: calculateTopTracks(listens),
  listeningTrends: calculateListeningTrends(listens),
  listeningClock: calculateListeningClock(listens),
  weeklyCadence: calculateWeeklyCadence(listens),
  listeningStreak: calculateListeningStreak(listens),
})

=======
>>>>>>> 72269381
const ALL_TIME_OPTION: TimeframeOption = {
  type: "all",
  value: "all",
  label: "All time",
}

type DashboardData = Extract<
  Awaited<ReturnType<typeof getDashboardData>>,
  { success: true }
>["data"]

export default function DashboardPage() {
  const [dashboardData, setDashboardData] = useState<DashboardData | null>(null)
  const [errorState, setErrorState] = useState<DashboardErrorState>(null)
  const [selectedTimeframe, setSelectedTimeframe] = useState<TimeframeValue>(
    ALL_TIME_OPTION.value
  )
  const [timeframeOptions, setTimeframeOptions] = useState<TimeframeOption[]>([
    ALL_TIME_OPTION,
  ])
  const [isShareDialogOpen, setIsShareDialogOpen] = useState(false)
  const supabase = useMemo(() => createSupabaseClient(), [])

  const MONTH_LABEL_FORMATTER = new Intl.DateTimeFormat("en-US", {
    month: "short",
    year: "numeric",
  })

  // Fetch available timeframes on mount
  useEffect(() => {
    let active = true
    const supabase = createSupabaseBrowserClient()

    const fetchTimeframes = async () => {
      const result = await getAvailableTimeframes(supabase)

      if (!active) return

      if (!result.success) {
        const status = getPostgrestErrorStatus(result.error)
        if (status === 401) {
          setErrorState("unauthorized")
        } else {
          console.error(result.error)
          setErrorState("error")
        }
        return
      }

      const yearSet = new Set<number>()
      const monthMap = new Map<string, { year: number; month: number }>()

      result.data.forEach((tf) => {
        yearSet.add(tf.year)
        const key = `${tf.year}-${String(tf.month).padStart(2, "0")}`
        monthMap.set(key, { year: tf.year, month: tf.month })
      })

      const yearOptions: TimeframeYearOption[] = Array.from(yearSet)
        .sort((a, b) => b - a)
        .map((year) => ({
          type: "year",
          value: `year-${year}` as const,
          label: year.toString(),
          year,
        }))

      const monthOptions: TimeframeMonthOption[] = Array.from(monthMap.entries())
        .sort(([a], [b]) => b.localeCompare(a))
        .map(([key, { year, month }]) => {
          const date = new Date(Date.UTC(year, month - 1, 1))
          return {
            type: "month" as const,
            value: `month-${year}-${String(month).padStart(2, "0")}` as const,
            label: MONTH_LABEL_FORMATTER.format(date),
            year,
            month,
          }
        })

      setTimeframeOptions([ALL_TIME_OPTION, ...yearOptions, ...monthOptions])
    }

    void fetchTimeframes()

    return () => {
      active = false
    }
  }, [])

  const activeTimeframe = useMemo(
    () => timeframeOptions.find((option) => option.value === selectedTimeframe),
    [selectedTimeframe, timeframeOptions]
  )

  const timeframeFilter = useMemo((): TimeframeFilterType => {
    if (!activeTimeframe || activeTimeframe.type === "all") {
      return { type: "all" }
    }
    if (activeTimeframe.type === "year") {
      return { type: "year", year: activeTimeframe.year }
    }
    return {
      type: "month",
      year: activeTimeframe.year,
      month: activeTimeframe.month,
    }
  }, [activeTimeframe])

  // Fetch dashboard data when timeframe changes
  useEffect(() => {
    let active = true
    const supabase = createSupabaseBrowserClient()

    const fetchData = async () => {
      const result = await getDashboardData(supabase, timeframeFilter)

      if (!active) return

      if (!result.success) {
        const status = getPostgrestErrorStatus(result.error)
        if (status === 401) {
          setErrorState("unauthorized")
        } else {
          console.error(result.error)
          setErrorState("error")
        }
        setDashboardData(null)
        return
      }

      setErrorState(null)
      setDashboardData(result.data)
    }

    void fetchData()

    return () => {
      active = false
    }
  }, [timeframeFilter, supabase])

  const sectionMotion = useDashboardSectionTransition()
  const activeTimeframeKey = activeTimeframe?.value ?? "all"
  const timeframeLabel = activeTimeframe?.label ?? ALL_TIME_OPTION.label
  const isLoadingData = dashboardData === null
  const hasShareableInsights = Boolean(
    dashboardData &&
      dashboardData.topArtists.length > 0 &&
      dashboardData.topTracks.length > 0
  )

  useEffect(() => {
    if (!hasShareableInsights) {
      setIsShareDialogOpen(false)
    }
  }, [hasShareableInsights])

  const headerSection = (
    <section className="flex flex-wrap items-start justify-between gap-4">
      <div className="space-y-2">
        <h1 className="text-3xl font-semibold tracking-tight">Your listening summary</h1>
        <p className="text-muted-foreground">
          See how many hours you have tuned in, the artists you keep coming
          back to, and the tracks that defined your listening sessions.
        </p>
      </div>
      {errorState ? null : (
        <div className="flex flex-wrap items-center gap-2">
          <Button
            type="button"
            variant="outline"
            onClick={() => setIsShareDialogOpen(true)}
            disabled={isLoadingData || !hasShareableInsights}
          >
            Share cards
          </Button>
          <TimeframeFilter
            options={timeframeOptions}
            value={selectedTimeframe}
            onValueChange={setSelectedTimeframe}
          />
        </div>
      )}
    </section>
  )

  if (errorState === "unauthorized") {
    return (
      <div className="flex flex-col gap-10">
        {headerSection}
        <DashboardStateMessage
          title="You're signed out"
          description="Sign in to access your Audiograph dashboard."
          action={{ href: "/sign-in", label: "Go to sign-in" }}
        />
      </div>
    )
  }

  if (errorState === "error") {
    return (
      <div className="flex flex-col gap-10">
        {headerSection}
        <DashboardStateMessage
          title="We couldn't load your dashboard"
          description="Please try again in a moment."
          action={{ href: "/dashboard", label: "Try again" }}
        />
      </div>
    )
  }

  return (
    <div className="flex flex-col gap-10">
      {headerSection}
      <AnimatePresence mode="wait">
        {dashboardData ? (
          <motion.div
            key={`dashboard-summary-${activeTimeframeKey}`}
            initial={sectionMotion.initial}
            animate={sectionMotion.animate}
            exit={sectionMotion.exit}
          >
            <DashboardSummary stats={dashboardData.summary} />
          </motion.div>
        ) : (
          <motion.div
            key={`dashboard-summary-skeleton-${activeTimeframeKey}`}
            initial={sectionMotion.initial}
            animate={sectionMotion.animate}
            exit={sectionMotion.exit}
          >
            <DashboardSummarySkeleton />
          </motion.div>
        )}
      </AnimatePresence>
      <section
        aria-label="Artist and track insights"
        className="grid gap-6 lg:grid-cols-2"
      >
        <AnimatePresence mode="wait">
          {dashboardData ? (
            <motion.div
              key={`top-artists-${activeTimeframeKey}`}
              initial={sectionMotion.initial}
              animate={sectionMotion.animate}
              exit={sectionMotion.exit}
              className="h-full"
            >
              <TopArtistsChart data={dashboardData.topArtists} className="h-full" />
            </motion.div>
          ) : (
            <motion.div
              key={`top-artists-skeleton-${activeTimeframeKey}`}
              initial={sectionMotion.initial}
              animate={sectionMotion.animate}
              exit={sectionMotion.exit}
              className="h-full"
            >
              <TopArtistsChartSkeleton className="h-full" />
            </motion.div>
          )}
        </AnimatePresence>
        <AnimatePresence mode="wait">
          {dashboardData ? (
            <motion.div
              key={`top-tracks-${activeTimeframeKey}`}
              initial={sectionMotion.initial}
              animate={sectionMotion.animate}
              exit={sectionMotion.exit}
              className="h-full"
            >
              <TopTracksTable data={dashboardData.topTracks} className="h-full" />
            </motion.div>
          ) : (
            <motion.div
              key={`top-tracks-skeleton-${activeTimeframeKey}`}
              initial={sectionMotion.initial}
              animate={sectionMotion.animate}
              exit={sectionMotion.exit}
              className="h-full"
            >
              <TopTracksTableSkeleton className="h-full" />
            </motion.div>
          )}
        </AnimatePresence>
      </section>
      <section
        aria-label="Time-based insights"
        className="grid gap-6 xl:grid-cols-3"
      >
        <AnimatePresence mode="wait">
          {dashboardData ? (
            <motion.div
              key={`listening-trends-${activeTimeframeKey}`}
              initial={sectionMotion.initial}
              animate={sectionMotion.animate}
              exit={sectionMotion.exit}
              className="h-full xl:col-span-2"
            >
              <ListeningTrendsChart
                data={dashboardData.listeningTrends}
                className="h-full"
              />
            </motion.div>
          ) : (
            <motion.div
              key={`listening-trends-skeleton-${activeTimeframeKey}`}
              initial={sectionMotion.initial}
              animate={sectionMotion.animate}
              exit={sectionMotion.exit}
              className="h-full xl:col-span-2"
            >
              <ListeningTrendsChartSkeleton className="h-full" />
            </motion.div>
          )}
        </AnimatePresence>
        <AnimatePresence mode="wait">
          {dashboardData ? (
            <motion.div
              key={`weekly-cadence-${activeTimeframeKey}`}
              initial={sectionMotion.initial}
              animate={sectionMotion.animate}
              exit={sectionMotion.exit}
              className="h-full"
            >
              <WeeklyCadenceChart
                data={dashboardData.weeklyCadence}
                className="h-full"
              />
            </motion.div>
          ) : (
            <motion.div
              key={`weekly-cadence-skeleton-${activeTimeframeKey}`}
              initial={sectionMotion.initial}
              animate={sectionMotion.animate}
              exit={sectionMotion.exit}
              className="h-full"
            >
              <WeeklyCadenceChartSkeleton className="h-full" />
            </motion.div>
          )}
        </AnimatePresence>
        <AnimatePresence mode="wait">
          {dashboardData ? (
            <motion.div
              key={`listening-clock-${activeTimeframeKey}`}
              initial={sectionMotion.initial}
              animate={sectionMotion.animate}
              exit={sectionMotion.exit}
              className="h-full xl:col-span-2"
            >
              <ListeningClockHeatmap
                data={dashboardData.listeningClock}
                className="h-full"
              />
            </motion.div>
          ) : (
            <motion.div
              key={`listening-clock-skeleton-${activeTimeframeKey}`}
              initial={sectionMotion.initial}
              animate={sectionMotion.animate}
              exit={sectionMotion.exit}
              className="h-full xl:col-span-2"
            >
              <ListeningClockHeatmapSkeleton className="h-full" />
            </motion.div>
          )}
        </AnimatePresence>
        <AnimatePresence mode="wait">
          {dashboardData ? (
            <motion.div
              key={`listening-streak-${activeTimeframeKey}`}
              initial={sectionMotion.initial}
              animate={sectionMotion.animate}
              exit={sectionMotion.exit}
              className="h-full"
            >
              <ListeningStreakCard
                streak={dashboardData.listeningStreak}
                className="h-full"
              />
            </motion.div>
          ) : (
            <motion.div
              key={`listening-streak-skeleton-${activeTimeframeKey}`}
              initial={sectionMotion.initial}
              animate={sectionMotion.animate}
              exit={sectionMotion.exit}
              className="h-full"
            >
              <ListeningStreakCardSkeleton className="h-full" />
            </motion.div>
          )}
        </AnimatePresence>
      </section>
      <section aria-label="Searchable listening history">
        <AnimatePresence mode="wait">
          <motion.div
            key={`listening-history-${activeTimeframeKey}`}
            initial={sectionMotion.initial}
            animate={sectionMotion.animate}
            exit={sectionMotion.exit}
          >
            <ListeningHistory timeframeFilter={timeframeFilter} />
          </motion.div>
        </AnimatePresence>
      </section>
      <ShareCardsDialog
        open={isShareDialogOpen}
        onClose={() => setIsShareDialogOpen(false)}
        timeframeLabel={timeframeLabel}
        activeTimeframeKey={activeTimeframeKey}
        topArtists={dashboardData?.topArtists ?? []}
        topTracks={dashboardData?.topTracks ?? []}
      />
    </div>
  )
}<|MERGE_RESOLUTION|>--- conflicted
+++ resolved
@@ -75,7 +75,6 @@
   return typeof status === "number" ? status : null
 }
 
-<<<<<<< HEAD
 const isRecord = (value: unknown): value is Record<string, unknown> =>
   typeof value === "object" && value !== null
 
@@ -440,8 +439,6 @@
   listeningStreak: calculateListeningStreak(listens),
 })
 
-=======
->>>>>>> 72269381
 const ALL_TIME_OPTION: TimeframeOption = {
   type: "all",
   value: "all",
