"use client"

import Link from "next/link"
import { useEffect, useMemo, useState } from "react"
import { AnimatePresence, motion } from "framer-motion"

export const dynamic = "force-dynamic"

import {
  DashboardSummary,
  DashboardSummarySkeleton,
} from "@/components/dashboard/dashboard-summary"
import { ListeningClockHeatmap, ListeningClockHeatmapSkeleton } from "@/components/dashboard/listening-clock-heatmap"
import { ListeningHistory, ListeningHistorySkeleton } from "@/components/dashboard/listening-history"
import { ListeningTrendsChart, ListeningTrendsChartSkeleton } from "@/components/dashboard/listening-trends-chart"
import {
  PersonalMilestones,
  PersonalMilestonesSkeleton,
  type AnniversaryCallout,
  type ListeningDiversityScore,
  type TopDayHighlight,
} from "@/components/dashboard/personal-milestones"
import { ListeningStreakCard, ListeningStreakCardSkeleton } from "@/components/dashboard/listening-streak-card"
import { TopArtistsChart, TopArtistsChartSkeleton } from "@/components/dashboard/top-artists-chart"
import { TopTracksTable, TopTracksTableSkeleton } from "@/components/dashboard/top-tracks-table"
<<<<<<< HEAD
import {
  YearOverYearDeltasCard,
  YearOverYearDeltasSkeleton,
  type YearOverYearDelta,
} from "@/components/dashboard/year-over-year-deltas"
import {
  TimeframeBenchmarkCard,
  TimeframeBenchmarkCardSkeleton,
  type TimeframeBenchmarkData,
  type TimeframeBenchmarkMetric,
} from "@/components/dashboard/timeframe-benchmark"
import {
  DaypartShareChart,
  DaypartShareChartSkeleton,
  type DaypartShareDatum,
} from "@/components/dashboard/daypart-share-chart"
=======
import { WeeklyCadenceChart, WeeklyCadenceChartSkeleton } from "@/components/dashboard/weekly-cadence-chart"
>>>>>>> 2ca2772f
import { Button } from "@/components/ui/button"
import { createSupabaseBrowserClient } from "@/lib/supabaseClient"
import { createSupabaseClient } from "@/lib/supabaseClient"
import { useDashboardSectionTransition } from "@/components/dashboard/dashboard-motion"
import { ShareCardsDialog } from "@/components/dashboard/share-cards"
import { getDashboardData, getAvailableTimeframes } from "@/lib/analytics-service"
import type { TimeframeFilter as TimeframeFilterType } from "@/lib/analytics-types"

import {
  TimeframeFilter,
  type TimeframeMonthOption,
  type TimeframeOption,
  type TimeframeValue,
  type TimeframeYearOption,
} from "@/components/dashboard/timeframe-filter"

type DashboardErrorState = "unauthorized" | "error" | null

type DashboardStateMessageProps = {
  title: string
  description: string
  action?: {
    href: string
    label: string
  }
}

const DashboardStateMessage = ({
  title,
  description,
  action,
}: DashboardStateMessageProps) => (
  <div className="flex flex-col items-center justify-center gap-4 rounded-lg border border-dashed p-10 text-center">
    <div className="space-y-1">
      <h2 className="text-2xl font-semibold">{title}</h2>
      <p className="text-muted-foreground">{description}</p>
    </div>
    {action ? (
      <Button asChild>
        <Link href={action.href}>{action.label}</Link>
      </Button>
    ) : null}
  </div>
)

const getPostgrestErrorStatus = (error: unknown): number | null => {
  if (typeof error !== "object" || error === null) {
    return null
  }

  if (!("status" in error)) {
    return null
  }

  const { status } = error as { status?: unknown }
  return typeof status === "number" ? status : null
}

const isRecord = (value: unknown): value is Record<string, unknown> =>
  typeof value === "object" && value !== null

const toListenSummaryRow = (value: unknown): ListenSummaryRow | null => {
  if (!isRecord(value)) {
    return null
  }

  const msPlayed =
    typeof value["ms_played"] === "number"
      ? (value["ms_played"] as number)
      : null
  const artist =
    typeof value["artist"] === "string"
      ? (value["artist"] as string)
      : null
  const track =
    typeof value["track"] === "string"
      ? (value["track"] as string)
      : null
  const rawTs = value["ts"]
  const ts =
    typeof rawTs === "string"
      ? rawTs
      : rawTs instanceof Date && !Number.isNaN(rawTs.getTime())
        ? rawTs.toISOString()
        : null

  return { ms_played: msPlayed, artist, track, ts }
}

const MS_PER_HOUR = 1000 * 60 * 60
const DAY_LABEL_FORMATTER = new Intl.DateTimeFormat("en-US", {
  weekday: "long",
  month: "long",
  day: "numeric",
  year: "numeric",
})

const ALL_TIME_DATE_FORMATTER = new Intl.DateTimeFormat("en-US", {
  month: "long",
  day: "numeric",
  year: "numeric",
})
const MS_PER_DAY = 1000 * 60 * 60 * 24

const calculateDashboardStats = (listens: ListenSummaryRow[]): DashboardStats => {
  const totalMs = listens.reduce(
    (acc, listen) => acc + (listen.ms_played ?? 0),
    0
  )
  const totalHours = (totalMs / MS_PER_HOUR).toFixed(1)
  const artists = new Set(
    listens.map((listen) => listen.artist).filter(Boolean)
  ).size
  const tracks = new Set(
    listens.map((listen) => listen.track).filter(Boolean)
  ).size
  const artistPlaytime = new Map<string, number>()
  const yearlyPlaytime = new Map<string, number>()

  listens.forEach((listen) => {
    const msPlayed = listen.ms_played ?? 0

    if (listen.artist) {
      artistPlaytime.set(
        listen.artist,
        (artistPlaytime.get(listen.artist) ?? 0) + msPlayed
      )
    }

    if (listen.ts) {
      const tsDate = new Date(listen.ts)
      if (!Number.isNaN(tsDate.getTime())) {
        const year = tsDate.getUTCFullYear().toString()
        yearlyPlaytime.set(year, (yearlyPlaytime.get(year) ?? 0) + msPlayed)
      }
    }
  })

  const topArtistEntry = Array.from(artistPlaytime.entries()).sort(
    ([artistA, msA], [artistB, msB]) => {
      if (msA === msB) {
        return artistA.localeCompare(artistB)
      }
      return msB - msA
    }
  )[0]

  const mostActiveYearEntry = Array.from(yearlyPlaytime.entries()).sort(
    ([yearA, msA], [yearB, msB]) => {
      if (msA === msB) {
        return yearA.localeCompare(yearB)
      }
      return msB - msA
    }
  )[0]

  return {
    totalHours,
    artists,
    tracks,
    topArtist: topArtistEntry?.[0] ?? null,
    mostActiveYear: mostActiveYearEntry?.[0] ?? null,
  }
}

const calculateTopDayHighlight = (
  listens: ListenSummaryRow[]
): TopDayHighlight | null => {
  const dayTotals = new Map<
    string,
    { totalMs: number; listens: ListenSummaryRow[] }
  >()

  listens.forEach((listen) => {
    if (!listen.ts) {
      return
    }

    const tsDate = new Date(listen.ts)
    if (Number.isNaN(tsDate.getTime())) {
      return
    }

    const dayKey = `${tsDate.getUTCFullYear()}-${String(
      tsDate.getUTCMonth() + 1
    ).padStart(2, "0")}-${String(tsDate.getUTCDate()).padStart(2, "0")}`
    const msPlayed = listen.ms_played ?? 0
    const existing = dayTotals.get(dayKey)

    if (existing) {
      existing.totalMs += msPlayed
      existing.listens.push(listen)
    } else {
      dayTotals.set(dayKey, { totalMs: msPlayed, listens: [listen] })
    }
  })

  const sortedDays = Array.from(dayTotals.entries()).sort(
    ([dayA, dataA], [dayB, dataB]) => {
      if (dataA.totalMs === dataB.totalMs) {
        return dayA.localeCompare(dayB)
      }

      return dataB.totalMs - dataA.totalMs
    }
  )

  const topDayEntry = sortedDays[0]

  if (!topDayEntry) {
    return null
  }

  const [dayKey, dayData] = topDayEntry

  if (dayData.totalMs <= 0) {
    return null
  }

  const trackTotals = new Map<
    string,
    { info: { track: string; artist: string | null }; ms: number }
  >()
  const artistTotals = new Map<string, number>()

  dayData.listens.forEach((listen) => {
    const msPlayed = listen.ms_played ?? 0

    if (listen.track) {
      const key = `${listen.track}__${listen.artist ?? ""}`
      const entry =
        trackTotals.get(key) ?? {
          info: { track: listen.track, artist: listen.artist ?? null },
          ms: 0,
        }
      entry.ms += msPlayed
      trackTotals.set(key, entry)
    }

    if (listen.artist) {
      artistTotals.set(
        listen.artist,
        (artistTotals.get(listen.artist) ?? 0) + msPlayed
      )
    }
  })

  const trackHighlights = Array.from(trackTotals.values())
    .map(({ info, ms }) => ({
      track: info.track,
      artist: info.artist,
      hours: Number((ms / MS_PER_HOUR).toFixed(1)),
    }))
    .sort((a, b) => {
      if (b.hours === a.hours) {
        return a.track.localeCompare(b.track)
      }

      return b.hours - a.hours
    })
    .slice(0, 3)

  const artistHighlights = Array.from(artistTotals.entries())
    .map(([artist, ms]) => ({
      artist,
      hours: Number((ms / MS_PER_HOUR).toFixed(1)),
    }))
    .sort((a, b) => {
      if (b.hours === a.hours) {
        return a.artist.localeCompare(b.artist)
      }

      return b.hours - a.hours
    })
    .slice(0, 3)

  const date = new Date(`${dayKey}T00:00:00.000Z`)

  return {
    date: date.toISOString(),
    label: DAY_LABEL_FORMATTER.format(date),
    totalHours: Number((dayData.totalMs / MS_PER_HOUR).toFixed(1)),
    trackHighlights,
    artistHighlights,
  }
}

const calculateListeningDiversity = (
  listens: ListenSummaryRow[]
): ListeningDiversityScore | null => {
  if (listens.length === 0) {
    return null
  }

  const totalMs = listens.reduce(
    (acc, listen) => acc + (listen.ms_played ?? 0),
    0
  )

  if (totalMs <= 0) {
    return null
  }

  const uniqueArtists = new Set(
    listens.map((listen) => listen.artist).filter(Boolean)
  ).size
  const uniqueTracks = new Set(
    listens.map((listen) => listen.track).filter(Boolean)
  ).size
  const totalHours = Number((totalMs / MS_PER_HOUR).toFixed(1))

  const normalizedArtists = Math.min(uniqueArtists / 40, 1)
  const normalizedTracks = Math.min(uniqueTracks / 60, 1)
  const normalizedHours = Math.min(totalHours / 200, 1)

  const score = Math.round(
    (normalizedArtists * 0.4 + normalizedTracks * 0.4 + normalizedHours * 0.2) *
      100
  )

  let tierLabel: ListeningDiversityScore["tierLabel"]
  let summary: ListeningDiversityScore["summary"]

  if (score >= 80) {
    tierLabel = "Explorer"
    summary =
      "You bounce between artists and moods — no genre is off limits." 
  } else if (score >= 55) {
    tierLabel = "Adventurer"
    summary = "You balance trusted favorites with frequent detours." 
  } else {
    tierLabel = "Specialist"
    summary = "You know what you love and keep it on repeat." 
  }

  return {
    score,
    tierLabel,
    summary,
    uniqueArtists,
    uniqueTracks,
    totalHours,
  }
}

const calculateAnniversaryCallout = (
  listens: ListenSummaryRow[]
): AnniversaryCallout | null => {
  const validDates = listens
    .map((listen) => listen.ts)
    .filter((ts): ts is string => typeof ts === "string")
    .map((ts) => new Date(ts))
    .filter((date) => !Number.isNaN(date.getTime()))

  if (validDates.length === 0) {
    return null
  }

  const firstDate = validDates.sort((a, b) => a.getTime() - b.getTime())[0]

  if (!firstDate) {
    return null
  }

  const firstUtc = new Date(
    Date.UTC(
      firstDate.getUTCFullYear(),
      firstDate.getUTCMonth(),
      firstDate.getUTCDate()
    )
  )

  const now = new Date()
  const todayUtc = new Date(
    Date.UTC(
      now.getUTCFullYear(),
      now.getUTCMonth(),
      now.getUTCDate()
    )
  )

  let upcomingYear = todayUtc.getUTCFullYear()
  const anniversaryThisYear = new Date(
    Date.UTC(
      upcomingYear,
      firstUtc.getUTCMonth(),
      firstUtc.getUTCDate()
    )
  )

  if (anniversaryThisYear <= todayUtc) {
    upcomingYear += 1
  }

  if (upcomingYear <= firstUtc.getUTCFullYear()) {
    upcomingYear = firstUtc.getUTCFullYear() + 1
  }

  const upcomingAnniversary = new Date(
    Date.UTC(
      upcomingYear,
      firstUtc.getUTCMonth(),
      firstUtc.getUTCDate()
    )
  )

  const msUntil = upcomingAnniversary.getTime() - todayUtc.getTime()
  const daysUntil = Math.max(
    0,
    Math.ceil(msUntil / (1000 * 60 * 60 * 24))
  )

  return {
    firstListenDate: firstUtc.toISOString(),
    firstListenLabel: ALL_TIME_DATE_FORMATTER.format(firstUtc),
    upcomingAnniversaryDate: upcomingAnniversary.toISOString(),
    upcomingAnniversaryLabel: ALL_TIME_DATE_FORMATTER.format(
      upcomingAnniversary
    ),
    anniversaryNumber: upcomingYear - firstUtc.getUTCFullYear(),
    daysUntil,
  }
}

const calculateTopArtists = (listens: ListenSummaryRow[]) => {
  const artistTotals = new Map<string, number>()

  listens.forEach((listen) => {
    if (!listen.artist) return
    const msPlayed = listen.ms_played ?? 0
    artistTotals.set(listen.artist, (artistTotals.get(listen.artist) ?? 0) + msPlayed)
  })

  return Array.from(artistTotals.entries())
    .map(([name, ms]) => ({
      name,
      hours: Number((ms / MS_PER_HOUR).toFixed(1)),
    }))
    .sort((a, b) => {
      if (b.hours === a.hours) {
        return a.name.localeCompare(b.name)
      }
      return b.hours - a.hours
    })
    .slice(0, 5)
}

const calculateTopTracks = (listens: ListenSummaryRow[]) => {
  type TrackKey = {
    track: string
    artist: string | null
  }

  const trackTotals = new Map<string, { info: TrackKey; ms: number }>()

  listens.forEach((listen) => {
    if (!listen.track) return
    const msPlayed = listen.ms_played ?? 0
    const key = `${listen.track}__${listen.artist ?? ""}`
    const entry = trackTotals.get(key) ?? {
      info: { track: listen.track, artist: listen.artist ?? null },
      ms: 0,
    }
    entry.ms += msPlayed
    trackTotals.set(key, entry)
  })

  return Array.from(trackTotals.values())
    .map(({ info, ms }) => ({
      track: info.track,
      artist: info.artist,
      hours: Number((ms / MS_PER_HOUR).toFixed(1)),
    }))
    .sort((a, b) => {
      if (b.hours === a.hours) {
        return a.track.localeCompare(b.track)
      }
      return b.hours - a.hours
    })
    .slice(0, 5)
}

const MONTH_LABEL_FORMATTER = new Intl.DateTimeFormat("en-US", {
  month: "short",
  year: "numeric",
})

const WEEKDAY_SHORT_FORMATTER = new Intl.DateTimeFormat("en-US", {
  weekday: "short",
})

const DAYPART_SEGMENTS = [
  { key: "morning", label: "Morning", startHour: 5, endHour: 12 },
  { key: "afternoon", label: "Afternoon", startHour: 12, endHour: 17 },
  { key: "evening", label: "Evening", startHour: 17, endHour: 24 },
] as const

type DaypartKey = (typeof DAYPART_SEGMENTS)[number]["key"]

type AggregatedPeriodMetrics = {
  key: string
  label: string
  ms: number
  uniqueArtists: number
  sessions: number
}

type AggregatedYearMetrics = AggregatedPeriodMetrics & { year: number }

type AggregatedMonthMetrics = AggregatedPeriodMetrics & { year: number; month: number }

const calculateListeningTrends = (listens: ListenSummaryRow[]) => {
  const monthlyTotals = new Map<string, number>()

  listens.forEach((listen) => {
    if (!listen.ts) return
    const tsDate = new Date(listen.ts)
    if (Number.isNaN(tsDate.getTime())) return
    const year = tsDate.getUTCFullYear()
    const month = tsDate.getUTCMonth() + 1
    const key = `${year}-${String(month).padStart(2, "0")}`
    const msPlayed = listen.ms_played ?? 0
    monthlyTotals.set(key, (monthlyTotals.get(key) ?? 0) + msPlayed)
  })

  return Array.from(monthlyTotals.entries())
    .map(([month, ms]) => {
      const [yearStr, monthStr] = month.split("-")
      const year = Number(yearStr)
      const monthIndex = Number(monthStr) - 1
      const date = new Date(Date.UTC(year, monthIndex, 1))
      return {
        month,
        label: MONTH_LABEL_FORMATTER.format(date),
        hours: Number((ms / MS_PER_HOUR).toFixed(1)),
      }
    })
    .sort((a, b) => a.month.localeCompare(b.month))
}

const WEEK_RANGE_FORMATTER = new Intl.DateTimeFormat("en-US", {
  month: "short",
  day: "numeric",
})

const getISOWeekInfo = (date: Date) => {
  const target = new Date(
    Date.UTC(date.getUTCFullYear(), date.getUTCMonth(), date.getUTCDate())
  )
  const day = target.getUTCDay()
  const isoDay = day === 0 ? 7 : day
  const weekStart = new Date(target)
  weekStart.setUTCDate(weekStart.getUTCDate() - (isoDay - 1))
  const weekEnd = new Date(weekStart)
  weekEnd.setUTCDate(weekEnd.getUTCDate() + 6)
  const thursday = new Date(target)
  thursday.setUTCDate(thursday.getUTCDate() + 4 - isoDay)
  const year = thursday.getUTCFullYear()
  const yearStart = new Date(Date.UTC(year, 0, 1))
  const week = Math.ceil(
    ((thursday.getTime() - yearStart.getTime()) / MS_PER_DAY + 1) / 7
  )

  return { year, week, weekStart, weekEnd }
}

const calculateWeeklyCadence = (listens: ListenSummaryRow[]) => {
  const weeklyTotals = new Map<
    string,
    { ms: number; label: string; rangeLabel: string }
  >()

  listens.forEach((listen) => {
    if (!listen.ts) return
    const tsDate = new Date(listen.ts)
    if (Number.isNaN(tsDate.getTime())) return
    const { year, week, weekStart, weekEnd } = getISOWeekInfo(tsDate)
    const weekKey = `${year}-W${String(week).padStart(2, "0")}`
    const shortYear = year.toString().slice(-2)
    const label = `W${String(week).padStart(2, "0")} '${shortYear}`
    const rangeLabel = `${WEEK_RANGE_FORMATTER.format(weekStart)} – ${WEEK_RANGE_FORMATTER.format(weekEnd)}`
    const existing = weeklyTotals.get(weekKey)
    const msPlayed = listen.ms_played ?? 0

    if (existing) {
      weeklyTotals.set(weekKey, {
        ms: existing.ms + msPlayed,
        label: existing.label,
        rangeLabel: existing.rangeLabel,
      })
    } else {
      weeklyTotals.set(weekKey, { ms: msPlayed, label, rangeLabel })
    }
  })

  return Array.from(weeklyTotals.entries())
    .map(([week, value]) => ({
      week,
      label: value.label,
      rangeLabel: value.rangeLabel,
      hours: Number((value.ms / MS_PER_HOUR).toFixed(1)),
    }))
    .sort((a, b) => a.week.localeCompare(b.week))
}

const calculateListeningStreak = (listens: ListenSummaryRow[]) => {
  const daySet = new Set<string>()

  listens.forEach((listen) => {
    if (!listen.ts) return
    const tsDate = new Date(listen.ts)
    if (Number.isNaN(tsDate.getTime())) return
    const year = tsDate.getUTCFullYear()
    const month = tsDate.getUTCMonth() + 1
    const day = tsDate.getUTCDate()
    const dayKey = `${year}-${String(month).padStart(2, "0")}-${String(day).padStart(2, "0")}`
    daySet.add(dayKey)
  })

  const days = Array.from(daySet).sort()
  if (days.length === 0) {
    return null
  }

  const toUTCDateValue = (day: string) => {
    const [yearStr, monthStr, dayStr] = day.split("-")
    return Date.UTC(
      Number(yearStr),
      Number(monthStr) - 1,
      Number(dayStr)
    )
  }

  let currentStart = days[0]
  let currentLength = 1
  let longest = { length: 1, start: days[0], end: days[0] }
  let previousDay = days[0]

  for (let index = 1; index < days.length; index += 1) {
    const day = days[index]
    const diffDays =
      (toUTCDateValue(day) - toUTCDateValue(previousDay)) / MS_PER_DAY

    if (diffDays === 1) {
      currentLength += 1
    } else {
      if (currentLength > longest.length) {
        longest = { length: currentLength, start: currentStart, end: previousDay }
      }
      currentStart = day
      currentLength = 1
    }

    if (
      currentLength > longest.length ||
      (currentLength === longest.length && currentStart < longest.start)
    ) {
      longest = { length: currentLength, start: currentStart, end: day }
    }

    previousDay = day
  }

  return longest
}

const calculateListeningClock = (listens: ListenSummaryRow[]) => {
  const slotTotals = new Map<string, number>()

  listens.forEach((listen) => {
    if (!listen.ts) return
    const tsDate = new Date(listen.ts)
    if (Number.isNaN(tsDate.getTime())) return
    const day = tsDate.getUTCDay()
    const hour = tsDate.getUTCHours()
    const key = `${day}-${hour}`
    const msPlayed = listen.ms_played ?? 0
    slotTotals.set(key, (slotTotals.get(key) ?? 0) + msPlayed)
  })

  return Array.from(slotTotals.entries())
    .map(([slot, ms]) => {
      const [dayStr, hourStr] = slot.split("-")
      return {
        day: Number(dayStr),
        hour: Number(hourStr),
        hours: Number((ms / MS_PER_HOUR).toFixed(1)),
      }
    })
    .sort((a, b) => {
      if (a.day === b.day) {
        return a.hour - b.hour
      }
      return a.day - b.day
    })
}

type DashboardPersonalMilestones = {
  topDayHighlight: TopDayHighlight | null
  listeningDiversity: ListeningDiversityScore | null
}

type PersonalMilestoneSectionData = {
  topDayHighlight: TopDayHighlight | null
  listeningDiversity: ListeningDiversityScore | null
  anniversary: AnniversaryCallout | null
}

type DashboardData = {
  summary: DashboardStats
  personalMilestones: DashboardPersonalMilestones
  topArtists: ReturnType<typeof calculateTopArtists>
  topTracks: ReturnType<typeof calculateTopTracks>
  listeningTrends: ReturnType<typeof calculateListeningTrends>
  listeningClock: ReturnType<typeof calculateListeningClock>
<<<<<<< HEAD
  daypartShare: DaypartShareDatum[]
=======
  weeklyCadence: ReturnType<typeof calculateWeeklyCadence>
  listeningStreak: ReturnType<typeof calculateListeningStreak>
>>>>>>> 2ca2772f
}

const calculateDashboardPersonalMilestones = (
  listens: ListenSummaryRow[]
): DashboardPersonalMilestones => ({
  topDayHighlight: calculateTopDayHighlight(listens),
  listeningDiversity: calculateListeningDiversity(listens),
})

const calculateDashboardData = (listens: ListenSummaryRow[]): DashboardData => ({
  summary: calculateDashboardStats(listens),
  personalMilestones: calculateDashboardPersonalMilestones(listens),
  topArtists: calculateTopArtists(listens),
  topTracks: calculateTopTracks(listens),
  listeningTrends: calculateListeningTrends(listens),
  listeningClock: calculateListeningClock(listens),
<<<<<<< HEAD
  daypartShare: calculateDaypartShare(listens),
=======
  weeklyCadence: calculateWeeklyCadence(listens),
  listeningStreak: calculateListeningStreak(listens),
>>>>>>> 2ca2772f
})

const ALL_TIME_OPTION: TimeframeOption = {
  type: "all",
  value: "all",
  label: "All time",
}

<<<<<<< HEAD
const getDaypartKey = (hour: number): DaypartKey => {
  for (const segment of DAYPART_SEGMENTS) {
    if (hour >= segment.startHour && hour < segment.endHour) {
      return segment.key
    }
  }

  return "evening"
}

const aggregateListensByYear = (
  listens: ListenSummaryRow[]
): AggregatedYearMetrics[] => {
  const yearMap = new Map<number, { ms: number; artists: Set<string>; sessions: number }>()

  listens.forEach((listen) => {
    if (!listen.ts) return
    const tsDate = new Date(listen.ts)
    if (Number.isNaN(tsDate.getTime())) return
    const year = tsDate.getUTCFullYear()
    const entry =
      yearMap.get(year) ?? { ms: 0, artists: new Set<string>(), sessions: 0 }

    entry.ms += listen.ms_played ?? 0
    entry.sessions += 1
    if (listen.artist) {
      entry.artists.add(listen.artist)
    }

    yearMap.set(year, entry)
  })

  return Array.from(yearMap.entries())
    .map(([year, value]) => ({
      key: `year-${year}`,
      label: year.toString(),
      year,
      ms: value.ms,
      uniqueArtists: value.artists.size,
      sessions: value.sessions,
    }))
    .sort((a, b) => a.year - b.year)
}

const aggregateListensByMonth = (
  listens: ListenSummaryRow[]
): AggregatedMonthMetrics[] => {
  const monthMap = new Map<
    string,
    { ms: number; artists: Set<string>; sessions: number; year: number; month: number }
  >()

  listens.forEach((listen) => {
    if (!listen.ts) return
    const tsDate = new Date(listen.ts)
    if (Number.isNaN(tsDate.getTime())) return

    const year = tsDate.getUTCFullYear()
    const month = tsDate.getUTCMonth() + 1
    const key = `${year}-${String(month).padStart(2, "0")}`
    const entry =
      monthMap.get(key) ?? {
        ms: 0,
        artists: new Set<string>(),
        sessions: 0,
        year,
        month,
      }

    entry.ms += listen.ms_played ?? 0
    entry.sessions += 1
    if (listen.artist) {
      entry.artists.add(listen.artist)
    }

    monthMap.set(key, entry)
  })

  return Array.from(monthMap.entries())
    .map(([, value]) => {
      const date = new Date(Date.UTC(value.year, value.month - 1, 1))
      return {
        key: `month-${value.year}-${String(value.month).padStart(2, "0")}`,
        label: MONTH_LABEL_FORMATTER.format(date),
        year: value.year,
        month: value.month,
        ms: value.ms,
        uniqueArtists: value.artists.size,
        sessions: value.sessions,
      }
    })
    .sort((a, b) => a.key.localeCompare(b.key))
}

const formatPercentageDelta = (
  currentValue: number,
  previousValue: number
): number | null => {
  if (previousValue <= 0) {
    return null
  }

  const delta = ((currentValue - previousValue) / previousValue) * 100
  return Number(delta.toFixed(1))
}

const calculateYearOverYearDeltas = (
  listens: ListenSummaryRow[]
): YearOverYearDelta[] => {
  const aggregated = aggregateListensByYear(listens)
  const aggregatedByYear = new Map(aggregated.map((entry) => [entry.year, entry]))

  return aggregated.map((current) => {
    const previous = aggregatedByYear.get(current.year - 1)

    const hours = Number((current.ms / MS_PER_HOUR).toFixed(1))
    const hoursDelta = previous
      ? formatPercentageDelta(current.ms, previous.ms)
      : null
    const uniqueArtistsDelta = previous
      ? formatPercentageDelta(current.uniqueArtists, previous.uniqueArtists)
      : null
    const sessionsDelta = previous
      ? formatPercentageDelta(current.sessions, previous.sessions)
      : null

    return {
      year: current.year,
      hours,
      hoursDelta,
      uniqueArtists: current.uniqueArtists,
      uniqueArtistsDelta,
      sessions: current.sessions,
      sessionsDelta,
    }
  })
}

const calculateTimeframeBenchmark = (
  listens: ListenSummaryRow[],
  timeframe: TimeframeOption,
  timeframeLabel: string
): TimeframeBenchmarkData | null => {
  if (timeframe.type === "all") {
    return null
  }

  const aggregated =
    timeframe.type === "year"
      ? aggregateListensByYear(listens)
      : aggregateListensByMonth(listens)

  if (aggregated.length === 0) {
    return {
      timeframeLabel,
      scopeLabel:
        timeframe.type === "year"
          ? "We need at least one year of listens to compare."
          : "We need at least one month of listens to compare.",
      hasComparisons: false,
      metrics: [],
    }
  }

  const targetKey = timeframe.value
  const target = aggregated.find((item) => item.key === targetKey)

  if (!target) {
    return {
      timeframeLabel,
      scopeLabel: "We couldn't find listens for this timeframe.",
      hasComparisons: false,
      metrics: [],
    }
  }

  const totalPeriods = aggregated.length
  const sortedByHours = [...aggregated].sort((a, b) => {
    if (b.ms === a.ms) {
      return a.label.localeCompare(b.label)
    }
    return b.ms - a.ms
  })
  const sortedByArtists = [...aggregated].sort((a, b) => {
    if (b.uniqueArtists === a.uniqueArtists) {
      return a.label.localeCompare(b.label)
    }
    return b.uniqueArtists - a.uniqueArtists
  })

  const findRank = <T extends AggregatedPeriodMetrics>(list: T[], key: string) => {
    const index = list.findIndex((item) => item.key === key)
    if (index === -1) {
      return { rank: null, leader: list[0] ?? null }
    }

    return { rank: index + 1, leader: list[0] ?? null }
  }

  const hoursRankInfo = findRank(sortedByHours, targetKey)
  const artistsRankInfo = findRank(sortedByArtists, targetKey)

  const hoursValue = Number((target.ms / MS_PER_HOUR).toFixed(1))
  const leaderHours = (hoursRankInfo.leader?.ms ?? 0) / MS_PER_HOUR
  const scopeLabel =
    timeframe.type === "year"
      ? `Compared with ${totalPeriods} year${totalPeriods === 1 ? "" : "s"}.`
      : `Compared with ${totalPeriods} month${totalPeriods === 1 ? "" : "s"}.`

  const metrics: TimeframeBenchmarkMetric[] = [
    {
      key: "hours",
      label: "Hours listened",
      value: hoursValue,
      displayValue: `${hoursValue.toFixed(1)} hrs`,
      rank: hoursRankInfo.rank ?? null,
      total: totalPeriods,
      leaderLabel: hoursRankInfo.leader?.label ?? timeframeLabel,
      leaderDisplayValue: `${leaderHours.toFixed(1)} hrs`,
    },
    {
      key: "artists",
      label: "Artists discovered",
      value: target.uniqueArtists,
      displayValue: target.uniqueArtists.toLocaleString(),
      rank: artistsRankInfo.rank ?? null,
      total: totalPeriods,
      leaderLabel: artistsRankInfo.leader?.label ?? timeframeLabel,
      leaderDisplayValue: (artistsRankInfo.leader?.uniqueArtists ?? 0).toLocaleString(),
    },
  ]

  return {
    timeframeLabel,
    scopeLabel,
    hasComparisons: totalPeriods > 1,
    metrics,
  }
}

const calculateDaypartShare = (
  listens: ListenSummaryRow[]
): DaypartShareDatum[] => {
  const dayMap = new Map<
    number,
    {
      morning: number
      afternoon: number
      evening: number
      total: number
    }
  >()

  listens.forEach((listen) => {
    if (!listen.ts) return
    const tsDate = new Date(listen.ts)
    if (Number.isNaN(tsDate.getTime())) return
    const day = tsDate.getUTCDay()
    const hour = tsDate.getUTCHours()
    const msPlayed = listen.ms_played ?? 0
    const daypartKey = getDaypartKey(hour)
    const entry =
      dayMap.get(day) ?? { morning: 0, afternoon: 0, evening: 0, total: 0 }

    if (daypartKey === "morning") {
      entry.morning += msPlayed
    } else if (daypartKey === "afternoon") {
      entry.afternoon += msPlayed
    } else {
      entry.evening += msPlayed
    }

    entry.total += msPlayed
    dayMap.set(day, entry)
  })

  return Array.from({ length: 7 }).map((_, day) => {
    const entry = dayMap.get(day) ?? {
      morning: 0,
      afternoon: 0,
      evening: 0,
      total: 0,
    }

    const total = entry.total || 0
    const toShare = (value: number) =>
      total === 0 ? 0 : Number(((value / total) * 100).toFixed(1))

    const totalHours = Number((total / MS_PER_HOUR).toFixed(1))
    const morningHours = Number((entry.morning / MS_PER_HOUR).toFixed(1))
    const afternoonHours = Number((entry.afternoon / MS_PER_HOUR).toFixed(1))
    const eveningHours = Number((entry.evening / MS_PER_HOUR).toFixed(1))

    const referenceDate = new Date(Date.UTC(2023, 0, 1 + day))
    const dayLabel = WEEKDAY_SHORT_FORMATTER.format(referenceDate)

    return {
      day,
      dayLabel,
      morning: toShare(entry.morning),
      afternoon: toShare(entry.afternoon),
      evening: toShare(entry.evening),
      totalHours,
      morningHours,
      afternoonHours,
      eveningHours,
    }
  })
}
=======
type DashboardData = Extract<
  Awaited<ReturnType<typeof getDashboardData>>,
  { success: true }
>["data"]
>>>>>>> 2ca2772f

export default function DashboardPage() {
  const [dashboardData, setDashboardData] = useState<DashboardData | null>(null)
  const [errorState, setErrorState] = useState<DashboardErrorState>(null)
  const [selectedTimeframe, setSelectedTimeframe] = useState<TimeframeValue>(
    ALL_TIME_OPTION.value
  )
  const [timeframeOptions, setTimeframeOptions] = useState<TimeframeOption[]>([
    ALL_TIME_OPTION,
  ])
  const [isShareDialogOpen, setIsShareDialogOpen] = useState(false)
  const supabase = useMemo(() => createSupabaseClient(), [])

  const MONTH_LABEL_FORMATTER = new Intl.DateTimeFormat("en-US", {
    month: "short",
    year: "numeric",
  })

  // Fetch available timeframes on mount
  useEffect(() => {
    let active = true
    const supabase = createSupabaseBrowserClient()

    const fetchTimeframes = async () => {
      const result = await getAvailableTimeframes(supabase)

      if (!active) return

      if (!result.success) {
        const status = getPostgrestErrorStatus(result.error)
        if (status === 401) {
          setErrorState("unauthorized")
        } else {
          console.error(result.error)
          setErrorState("error")
        }
        return
      }

      const yearSet = new Set<number>()
      const monthMap = new Map<string, { year: number; month: number }>()

      result.data.forEach((tf) => {
        yearSet.add(tf.year)
        const key = `${tf.year}-${String(tf.month).padStart(2, "0")}`
        monthMap.set(key, { year: tf.year, month: tf.month })
      })

      const yearOptions: TimeframeYearOption[] = Array.from(yearSet)
        .sort((a, b) => b - a)
        .map((year) => ({
          type: "year",
          value: `year-${year}` as const,
          label: year.toString(),
          year,
        }))

      const monthOptions: TimeframeMonthOption[] = Array.from(monthMap.entries())
        .sort(([a], [b]) => b.localeCompare(a))
        .map(([key, { year, month }]) => {
          const date = new Date(Date.UTC(year, month - 1, 1))
          return {
            type: "month" as const,
            value: `month-${year}-${String(month).padStart(2, "0")}` as const,
            label: MONTH_LABEL_FORMATTER.format(date),
            year,
            month,
          }
        })

      setTimeframeOptions([ALL_TIME_OPTION, ...yearOptions, ...monthOptions])
    }

    void fetchTimeframes()

    return () => {
      active = false
    }
  }, [])

  const activeTimeframe = useMemo(
    () => timeframeOptions.find((option) => option.value === selectedTimeframe),
    [selectedTimeframe, timeframeOptions]
  )

  const timeframeFilter = useMemo((): TimeframeFilterType => {
    if (!activeTimeframe || activeTimeframe.type === "all") {
      return { type: "all" }
    }
    if (activeTimeframe.type === "year") {
      return { type: "year", year: activeTimeframe.year }
    }
    return {
      type: "month",
      year: activeTimeframe.year,
      month: activeTimeframe.month,
    }
  }, [activeTimeframe])

  // Fetch dashboard data when timeframe changes
  useEffect(() => {
    let active = true
    const supabase = createSupabaseBrowserClient()

    const fetchData = async () => {
      const result = await getDashboardData(supabase, timeframeFilter)

      if (!active) return

      if (!result.success) {
        const status = getPostgrestErrorStatus(result.error)
        if (status === 401) {
          setErrorState("unauthorized")
        } else {
          console.error(result.error)
          setErrorState("error")
        }
        setDashboardData(null)
        return
      }

      setErrorState(null)
      setDashboardData(result.data)
    }

    void fetchData()

    return () => {
      active = false
    }
  }, [timeframeFilter, supabase])

  const yearOverYearData = useMemo(() => {
    if (listens === null) {
      return null
    }

    return calculateYearOverYearDeltas(listens)
  }, [listens])

  const timeframeLabel = activeTimeframe?.label ?? ALL_TIME_OPTION.label

  const timeframeBenchmarkData = useMemo(() => {
    if (listens === null) {
      return null
    }

    if (!activeTimeframe) {
      return null
    }

    return calculateTimeframeBenchmark(listens, activeTimeframe, timeframeLabel)
  }, [activeTimeframe, listens, timeframeLabel])

  const shouldRenderBenchmarkCard =
    activeTimeframe?.type === "year" || activeTimeframe?.type === "month"

  const sectionMotion = useDashboardSectionTransition()
  const activeTimeframeKey = activeTimeframe?.value ?? "all"
<<<<<<< HEAD
  const isLoadingListens = listens === null
  const isBenchmarkLoading = shouldRenderBenchmarkCard && isLoadingListens
=======
  const timeframeLabel = activeTimeframe?.label ?? ALL_TIME_OPTION.label
  const isLoadingData = dashboardData === null
>>>>>>> 2ca2772f
  const hasShareableInsights = Boolean(
    dashboardData &&
      dashboardData.topArtists.length > 0 &&
      dashboardData.topTracks.length > 0
  )

  useEffect(() => {
    if (!hasShareableInsights) {
      setIsShareDialogOpen(false)
    }
  }, [hasShareableInsights])

  const personalMilestones = useMemo<PersonalMilestoneSectionData | null>(() => {
    if (!dashboardData) {
      return null
    }

    return {
      topDayHighlight: dashboardData.personalMilestones.topDayHighlight,
      listeningDiversity: dashboardData.personalMilestones.listeningDiversity,
      anniversary: calculateAnniversaryCallout(listens ?? []),
    }
  }, [dashboardData, listens])

  const headerSection = (
    <section className="flex flex-wrap items-start justify-between gap-4">
      <div className="space-y-2">
        <h1 className="text-3xl font-semibold tracking-tight">Your listening summary</h1>
        <p className="text-muted-foreground">
          See how many hours you have tuned in, the artists you keep coming
          back to, and the tracks that defined your listening sessions.
        </p>
      </div>
      {errorState ? null : (
        <div className="flex flex-wrap items-center gap-2">
          <Button
            type="button"
            variant="outline"
            onClick={() => setIsShareDialogOpen(true)}
            disabled={isLoadingData || !hasShareableInsights}
          >
            Share cards
          </Button>
          <TimeframeFilter
            options={timeframeOptions}
            value={selectedTimeframe}
            onValueChange={setSelectedTimeframe}
          />
        </div>
      )}
    </section>
  )

  if (errorState === "unauthorized") {
    return (
      <div className="flex flex-col gap-10">
        {headerSection}
        <DashboardStateMessage
          title="You're signed out"
          description="Sign in to access your Audiograph dashboard."
          action={{ href: "/sign-in", label: "Go to sign-in" }}
        />
      </div>
    )
  }

  if (errorState === "error") {
    return (
      <div className="flex flex-col gap-10">
        {headerSection}
        <DashboardStateMessage
          title="We couldn't load your dashboard"
          description="Please try again in a moment."
          action={{ href: "/dashboard", label: "Try again" }}
        />
      </div>
    )
  }

  return (
    <div className="flex flex-col gap-10">
      {headerSection}
      <section aria-label="Personal milestones and summaries">
        <AnimatePresence mode="wait">
          {personalMilestones ? (
            <motion.div
              key={`personal-milestones-${activeTimeframeKey}-${listens?.length ?? 0}`}
              initial={sectionMotion.initial}
              animate={sectionMotion.animate}
              exit={sectionMotion.exit}
            >
              <PersonalMilestones
                topDayHighlight={personalMilestones.topDayHighlight}
                diversityScore={personalMilestones.listeningDiversity}
                anniversary={personalMilestones.anniversary}
              />
            </motion.div>
          ) : (
            <motion.div
              key={`personal-milestones-skeleton-${activeTimeframeKey}`}
              initial={sectionMotion.initial}
              animate={sectionMotion.animate}
              exit={sectionMotion.exit}
            >
              <PersonalMilestonesSkeleton />
            </motion.div>
          )}
        </AnimatePresence>
      </section>
      <AnimatePresence mode="wait">
        {dashboardData ? (
          <motion.div
            key={`dashboard-summary-${activeTimeframeKey}`}
            initial={sectionMotion.initial}
            animate={sectionMotion.animate}
            exit={sectionMotion.exit}
          >
            <DashboardSummary stats={dashboardData.summary} />
          </motion.div>
        ) : (
          <motion.div
            key={`dashboard-summary-skeleton-${activeTimeframeKey}`}
            initial={sectionMotion.initial}
            animate={sectionMotion.animate}
            exit={sectionMotion.exit}
          >
            <DashboardSummarySkeleton />
          </motion.div>
        )}
      </AnimatePresence>
      <section
        aria-label="Comparative trends"
        className="grid gap-6 lg:grid-cols-2"
      >
        <AnimatePresence mode="wait">
          {yearOverYearData ? (
            <motion.div
              key={`year-over-year-${activeTimeframeKey}`}
              initial={sectionMotion.initial}
              animate={sectionMotion.animate}
              exit={sectionMotion.exit}
              className="h-full"
            >
              <YearOverYearDeltasCard data={yearOverYearData} className="h-full" />
            </motion.div>
          ) : (
            <motion.div
              key={`year-over-year-skeleton-${activeTimeframeKey}`}
              initial={sectionMotion.initial}
              animate={sectionMotion.animate}
              exit={sectionMotion.exit}
              className="h-full"
            >
              <YearOverYearDeltasSkeleton className="h-full" />
            </motion.div>
          )}
        </AnimatePresence>
        {shouldRenderBenchmarkCard ? (
          <AnimatePresence mode="wait">
            {timeframeBenchmarkData ? (
              <motion.div
                key={`timeframe-benchmark-${activeTimeframeKey}`}
                initial={sectionMotion.initial}
                animate={sectionMotion.animate}
                exit={sectionMotion.exit}
                className="h-full"
              >
                <TimeframeBenchmarkCard
                  data={timeframeBenchmarkData}
                  className="h-full"
                />
              </motion.div>
            ) : isBenchmarkLoading ? (
              <motion.div
                key={`timeframe-benchmark-skeleton-${activeTimeframeKey}`}
                initial={sectionMotion.initial}
                animate={sectionMotion.animate}
                exit={sectionMotion.exit}
                className="h-full"
              >
                <TimeframeBenchmarkCardSkeleton className="h-full" />
              </motion.div>
            ) : null}
          </AnimatePresence>
        ) : null}
      </section>
      <section
        aria-label="Artist and track insights"
        className="grid gap-6 lg:grid-cols-2"
      >
        <AnimatePresence mode="wait">
          {dashboardData ? (
            <motion.div
              key={`top-artists-${activeTimeframeKey}`}
              initial={sectionMotion.initial}
              animate={sectionMotion.animate}
              exit={sectionMotion.exit}
              className="h-full"
            >
              <TopArtistsChart data={dashboardData.topArtists} className="h-full" />
            </motion.div>
          ) : (
            <motion.div
              key={`top-artists-skeleton-${activeTimeframeKey}`}
              initial={sectionMotion.initial}
              animate={sectionMotion.animate}
              exit={sectionMotion.exit}
              className="h-full"
            >
              <TopArtistsChartSkeleton className="h-full" />
            </motion.div>
          )}
        </AnimatePresence>
        <AnimatePresence mode="wait">
          {dashboardData ? (
            <motion.div
              key={`top-tracks-${activeTimeframeKey}`}
              initial={sectionMotion.initial}
              animate={sectionMotion.animate}
              exit={sectionMotion.exit}
              className="h-full"
            >
              <TopTracksTable data={dashboardData.topTracks} className="h-full" />
            </motion.div>
          ) : (
            <motion.div
              key={`top-tracks-skeleton-${activeTimeframeKey}`}
              initial={sectionMotion.initial}
              animate={sectionMotion.animate}
              exit={sectionMotion.exit}
              className="h-full"
            >
              <TopTracksTableSkeleton className="h-full" />
            </motion.div>
          )}
        </AnimatePresence>
      </section>
      <section
<<<<<<< HEAD
        aria-label="Listening trends and clock"
        className="grid gap-6 lg:grid-cols-2 xl:grid-cols-3"
=======
        aria-label="Time-based insights"
        className="grid gap-6 xl:grid-cols-3"
>>>>>>> 2ca2772f
      >
        <AnimatePresence mode="wait">
          {dashboardData ? (
            <motion.div
              key={`listening-trends-${activeTimeframeKey}`}
              initial={sectionMotion.initial}
              animate={sectionMotion.animate}
              exit={sectionMotion.exit}
              className="h-full xl:col-span-2"
            >
              <ListeningTrendsChart
                data={dashboardData.listeningTrends}
                className="h-full"
              />
            </motion.div>
          ) : (
            <motion.div
              key={`listening-trends-skeleton-${activeTimeframeKey}`}
              initial={sectionMotion.initial}
              animate={sectionMotion.animate}
              exit={sectionMotion.exit}
              className="h-full xl:col-span-2"
            >
              <ListeningTrendsChartSkeleton className="h-full" />
            </motion.div>
          )}
        </AnimatePresence>
        <AnimatePresence mode="wait">
          {dashboardData ? (
            <motion.div
<<<<<<< HEAD
              key={`daypart-share-${activeTimeframeKey}`}
              initial={sectionMotion.initial}
              animate={sectionMotion.animate}
              exit={sectionMotion.exit}
              className="h-full"
            >
              <DaypartShareChart
                data={dashboardData.daypartShare}
                className="h-full"
              />
            </motion.div>
          ) : (
            <motion.div
              key={`daypart-share-skeleton-${activeTimeframeKey}`}
=======
              key={`weekly-cadence-${activeTimeframeKey}`}
>>>>>>> 2ca2772f
              initial={sectionMotion.initial}
              animate={sectionMotion.animate}
              exit={sectionMotion.exit}
              className="h-full"
            >
<<<<<<< HEAD
              <DaypartShareChartSkeleton className="h-full" />
=======
              <WeeklyCadenceChart
                data={dashboardData.weeklyCadence}
                className="h-full"
              />
            </motion.div>
          ) : (
            <motion.div
              key={`weekly-cadence-skeleton-${activeTimeframeKey}`}
              initial={sectionMotion.initial}
              animate={sectionMotion.animate}
              exit={sectionMotion.exit}
              className="h-full"
            >
              <WeeklyCadenceChartSkeleton className="h-full" />
>>>>>>> 2ca2772f
            </motion.div>
          )}
        </AnimatePresence>
        <AnimatePresence mode="wait">
          {dashboardData ? (
            <motion.div
              key={`listening-clock-${activeTimeframeKey}`}
              initial={sectionMotion.initial}
              animate={sectionMotion.animate}
              exit={sectionMotion.exit}
<<<<<<< HEAD
              className="h-full lg:col-span-2 xl:col-span-3"
=======
              className="h-full xl:col-span-2"
>>>>>>> 2ca2772f
            >
              <ListeningClockHeatmap
                data={dashboardData.listeningClock}
                className="h-full"
              />
            </motion.div>
          ) : (
            <motion.div
              key={`listening-clock-skeleton-${activeTimeframeKey}`}
              initial={sectionMotion.initial}
              animate={sectionMotion.animate}
              exit={sectionMotion.exit}
              className="h-full xl:col-span-2"
            >
              <ListeningClockHeatmapSkeleton className="h-full" />
            </motion.div>
          )}
        </AnimatePresence>
        <AnimatePresence mode="wait">
          {dashboardData ? (
            <motion.div
              key={`listening-streak-${activeTimeframeKey}`}
              initial={sectionMotion.initial}
              animate={sectionMotion.animate}
              exit={sectionMotion.exit}
              className="h-full"
            >
              <ListeningStreakCard
                streak={dashboardData.listeningStreak}
                className="h-full"
              />
            </motion.div>
          ) : (
            <motion.div
              key={`listening-streak-skeleton-${activeTimeframeKey}`}
              initial={sectionMotion.initial}
              animate={sectionMotion.animate}
              exit={sectionMotion.exit}
              className="h-full"
            >
              <ListeningStreakCardSkeleton className="h-full" />
            </motion.div>
          )}
        </AnimatePresence>
      </section>
      <section aria-label="Searchable listening history">
        <AnimatePresence mode="wait">
          <motion.div
            key={`listening-history-${activeTimeframeKey}`}
            initial={sectionMotion.initial}
            animate={sectionMotion.animate}
            exit={sectionMotion.exit}
          >
            <ListeningHistory timeframeFilter={timeframeFilter} />
          </motion.div>
        </AnimatePresence>
      </section>
      <ShareCardsDialog
        open={isShareDialogOpen}
        onClose={() => setIsShareDialogOpen(false)}
        timeframeLabel={timeframeLabel}
        activeTimeframeKey={activeTimeframeKey}
        topArtists={dashboardData?.topArtists ?? []}
        topTracks={dashboardData?.topTracks ?? []}
      />
    </div>
  )
}<|MERGE_RESOLUTION|>--- conflicted
+++ resolved
@@ -23,7 +23,6 @@
 import { ListeningStreakCard, ListeningStreakCardSkeleton } from "@/components/dashboard/listening-streak-card"
 import { TopArtistsChart, TopArtistsChartSkeleton } from "@/components/dashboard/top-artists-chart"
 import { TopTracksTable, TopTracksTableSkeleton } from "@/components/dashboard/top-tracks-table"
-<<<<<<< HEAD
 import {
   YearOverYearDeltasCard,
   YearOverYearDeltasSkeleton,
@@ -40,9 +39,7 @@
   DaypartShareChartSkeleton,
   type DaypartShareDatum,
 } from "@/components/dashboard/daypart-share-chart"
-=======
 import { WeeklyCadenceChart, WeeklyCadenceChartSkeleton } from "@/components/dashboard/weekly-cadence-chart"
->>>>>>> 2ca2772f
 import { Button } from "@/components/ui/button"
 import { createSupabaseBrowserClient } from "@/lib/supabaseClient"
 import { createSupabaseClient } from "@/lib/supabaseClient"
@@ -758,12 +755,9 @@
   topTracks: ReturnType<typeof calculateTopTracks>
   listeningTrends: ReturnType<typeof calculateListeningTrends>
   listeningClock: ReturnType<typeof calculateListeningClock>
-<<<<<<< HEAD
   daypartShare: DaypartShareDatum[]
-=======
   weeklyCadence: ReturnType<typeof calculateWeeklyCadence>
   listeningStreak: ReturnType<typeof calculateListeningStreak>
->>>>>>> 2ca2772f
 }
 
 const calculateDashboardPersonalMilestones = (
@@ -780,12 +774,9 @@
   topTracks: calculateTopTracks(listens),
   listeningTrends: calculateListeningTrends(listens),
   listeningClock: calculateListeningClock(listens),
-<<<<<<< HEAD
   daypartShare: calculateDaypartShare(listens),
-=======
   weeklyCadence: calculateWeeklyCadence(listens),
   listeningStreak: calculateListeningStreak(listens),
->>>>>>> 2ca2772f
 })
 
 const ALL_TIME_OPTION: TimeframeOption = {
@@ -794,7 +785,6 @@
   label: "All time",
 }
 
-<<<<<<< HEAD
 const getDaypartKey = (hour: number): DaypartKey => {
   for (const segment of DAYPART_SEGMENTS) {
     if (hour >= segment.startHour && hour < segment.endHour) {
@@ -1104,12 +1094,10 @@
     }
   })
 }
-=======
 type DashboardData = Extract<
   Awaited<ReturnType<typeof getDashboardData>>,
   { success: true }
 >["data"]
->>>>>>> 2ca2772f
 
 export default function DashboardPage() {
   const [dashboardData, setDashboardData] = useState<DashboardData | null>(null)
@@ -1269,13 +1257,10 @@
 
   const sectionMotion = useDashboardSectionTransition()
   const activeTimeframeKey = activeTimeframe?.value ?? "all"
-<<<<<<< HEAD
   const isLoadingListens = listens === null
   const isBenchmarkLoading = shouldRenderBenchmarkCard && isLoadingListens
-=======
   const timeframeLabel = activeTimeframe?.label ?? ALL_TIME_OPTION.label
   const isLoadingData = dashboardData === null
->>>>>>> 2ca2772f
   const hasShareableInsights = Boolean(
     dashboardData &&
       dashboardData.topArtists.length > 0 &&
@@ -1514,13 +1499,10 @@
         </AnimatePresence>
       </section>
       <section
-<<<<<<< HEAD
         aria-label="Listening trends and clock"
         className="grid gap-6 lg:grid-cols-2 xl:grid-cols-3"
-=======
         aria-label="Time-based insights"
         className="grid gap-6 xl:grid-cols-3"
->>>>>>> 2ca2772f
       >
         <AnimatePresence mode="wait">
           {dashboardData ? (
@@ -1551,7 +1533,6 @@
         <AnimatePresence mode="wait">
           {dashboardData ? (
             <motion.div
-<<<<<<< HEAD
               key={`daypart-share-${activeTimeframeKey}`}
               initial={sectionMotion.initial}
               animate={sectionMotion.animate}
@@ -1566,17 +1547,13 @@
           ) : (
             <motion.div
               key={`daypart-share-skeleton-${activeTimeframeKey}`}
-=======
               key={`weekly-cadence-${activeTimeframeKey}`}
->>>>>>> 2ca2772f
               initial={sectionMotion.initial}
               animate={sectionMotion.animate}
               exit={sectionMotion.exit}
               className="h-full"
             >
-<<<<<<< HEAD
               <DaypartShareChartSkeleton className="h-full" />
-=======
               <WeeklyCadenceChart
                 data={dashboardData.weeklyCadence}
                 className="h-full"
@@ -1591,7 +1568,6 @@
               className="h-full"
             >
               <WeeklyCadenceChartSkeleton className="h-full" />
->>>>>>> 2ca2772f
             </motion.div>
           )}
         </AnimatePresence>
@@ -1602,11 +1578,8 @@
               initial={sectionMotion.initial}
               animate={sectionMotion.animate}
               exit={sectionMotion.exit}
-<<<<<<< HEAD
               className="h-full lg:col-span-2 xl:col-span-3"
-=======
               className="h-full xl:col-span-2"
->>>>>>> 2ca2772f
             >
               <ListeningClockHeatmap
                 data={dashboardData.listeningClock}
