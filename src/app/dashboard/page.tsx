--- conflicted
+++ resolved
@@ -13,7 +13,6 @@
 import { ListeningClockHeatmap, ListeningClockHeatmapSkeleton } from "@/components/dashboard/listening-clock-heatmap"
 import { ListeningHistory, ListeningHistorySkeleton } from "@/components/dashboard/listening-history"
 import { ListeningTrendsChart, ListeningTrendsChartSkeleton } from "@/components/dashboard/listening-trends-chart"
-<<<<<<< HEAD
 import {
   PersonalMilestones,
   PersonalMilestonesSkeleton,
@@ -21,9 +20,7 @@
   type ListeningDiversityScore,
   type TopDayHighlight,
 } from "@/components/dashboard/personal-milestones"
-=======
 import { ListeningStreakCard, ListeningStreakCardSkeleton } from "@/components/dashboard/listening-streak-card"
->>>>>>> 8780984e
 import { TopArtistsChart, TopArtistsChartSkeleton } from "@/components/dashboard/top-artists-chart"
 import { TopTracksTable, TopTracksTableSkeleton } from "@/components/dashboard/top-tracks-table"
 import { WeeklyCadenceChart, WeeklyCadenceChartSkeleton } from "@/components/dashboard/weekly-cadence-chart"
@@ -117,7 +114,6 @@
 }
 
 const MS_PER_HOUR = 1000 * 60 * 60
-<<<<<<< HEAD
 const DAY_LABEL_FORMATTER = new Intl.DateTimeFormat("en-US", {
   weekday: "long",
   month: "long",
@@ -130,9 +126,7 @@
   day: "numeric",
   year: "numeric",
 })
-=======
 const MS_PER_DAY = 1000 * 60 * 60 * 24
->>>>>>> 8780984e
 
 const calculateDashboardStats = (listens: ListenSummaryRow[]): DashboardStats => {
   const totalMs = listens.reduce(
