"use client"

import Link from "next/link"
import { useEffect, useMemo, useState } from "react"
import { AnimatePresence, motion } from "framer-motion"

import {
  DashboardSummary,
  DashboardSummarySkeleton,
  type DashboardStats,
} from "@/components/dashboard/dashboard-summary"
import { ListeningClockHeatmap, ListeningClockHeatmapSkeleton } from "@/components/dashboard/listening-clock-heatmap"
import { ListeningTrendsChart, ListeningTrendsChartSkeleton } from "@/components/dashboard/listening-trends-chart"
import { TopArtistsChart, TopArtistsChartSkeleton } from "@/components/dashboard/top-artists-chart"
import { TopTracksTable, TopTracksTableSkeleton } from "@/components/dashboard/top-tracks-table"
import { Button } from "@/components/ui/button"
import { createSupabaseBrowserClient } from "@/lib/supabaseClient"
import { createSupabaseClient } from "@/lib/supabaseClient"
import { useDashboardSectionTransition } from "@/components/dashboard/dashboard-motion"

import {
  TimeframeFilter,
  type TimeframeMonthOption,
  type TimeframeOption,
  type TimeframeValue,
  type TimeframeYearOption,
} from "@/components/dashboard/timeframe-filter"

type ListenSummaryRow = {
  ms_played: number | null
  artist: string | null
  track: string | null
  ts: string | null
}

type DashboardErrorState = "unauthorized" | "error" | null

type DashboardStateMessageProps = {
  title: string
  description: string
  action?: {
    href: string
    label: string
  }
}

const DashboardStateMessage = ({
  title,
  description,
  action,
}: DashboardStateMessageProps) => (
  <div className="flex flex-col items-center justify-center gap-4 rounded-lg border border-dashed p-10 text-center">
    <div className="space-y-1">
      <h2 className="text-2xl font-semibold">{title}</h2>
      <p className="text-muted-foreground">{description}</p>
    </div>
    {action ? (
      <Button asChild>
        <Link href={action.href}>{action.label}</Link>
      </Button>
    ) : null}
  </div>
)

const getPostgrestErrorStatus = (error: unknown): number | null => {
  if (typeof error !== "object" || error === null) {
    return null
  }

  if (!("status" in error)) {
    return null
  }

  const { status } = error as { status?: unknown }
  return typeof status === "number" ? status : null
}

const isRecord = (value: unknown): value is Record<string, unknown> =>
  typeof value === "object" && value !== null

const toListenSummaryRow = (value: unknown): ListenSummaryRow | null => {
  if (!isRecord(value)) {
    return null
  }

  const msPlayed =
    typeof value["ms_played"] === "number"
      ? (value["ms_played"] as number)
      : null
  const artist =
    typeof value["artist"] === "string"
      ? (value["artist"] as string)
      : null
  const track =
    typeof value["track"] === "string"
      ? (value["track"] as string)
      : null
  const rawTs = value["ts"]
  const ts =
    typeof rawTs === "string"
      ? rawTs
      : rawTs instanceof Date && !Number.isNaN(rawTs.getTime())
        ? rawTs.toISOString()
        : null

  return { ms_played: msPlayed, artist, track, ts }
}

const MS_PER_HOUR = 1000 * 60 * 60

const calculateDashboardStats = (listens: ListenSummaryRow[]): DashboardStats => {
  const totalMs = listens.reduce(
    (acc, listen) => acc + (listen.ms_played ?? 0),
    0
  )
  const totalHours = (totalMs / MS_PER_HOUR).toFixed(1)
  const artists = new Set(
    listens.map((listen) => listen.artist).filter(Boolean)
  ).size
  const tracks = new Set(
    listens.map((listen) => listen.track).filter(Boolean)
  ).size
  const artistPlaytime = new Map<string, number>()
  const yearlyPlaytime = new Map<string, number>()

  listens.forEach((listen) => {
    const msPlayed = listen.ms_played ?? 0

    if (listen.artist) {
      artistPlaytime.set(
        listen.artist,
        (artistPlaytime.get(listen.artist) ?? 0) + msPlayed
      )
    }

    if (listen.ts) {
      const tsDate = new Date(listen.ts)
      if (!Number.isNaN(tsDate.getTime())) {
        const year = tsDate.getUTCFullYear().toString()
        yearlyPlaytime.set(year, (yearlyPlaytime.get(year) ?? 0) + msPlayed)
      }
    }
  })

  const topArtistEntry = Array.from(artistPlaytime.entries()).sort(
    ([artistA, msA], [artistB, msB]) => {
      if (msA === msB) {
        return artistA.localeCompare(artistB)
      }
      return msB - msA
    }
  )[0]

  const mostActiveYearEntry = Array.from(yearlyPlaytime.entries()).sort(
    ([yearA, msA], [yearB, msB]) => {
      if (msA === msB) {
        return yearA.localeCompare(yearB)
      }
      return msB - msA
    }
  )[0]

  return {
    totalHours,
    artists,
    tracks,
    topArtist: topArtistEntry?.[0] ?? null,
    mostActiveYear: mostActiveYearEntry?.[0] ?? null,
  }
}

const calculateTopArtists = (listens: ListenSummaryRow[]) => {
  const artistTotals = new Map<string, number>()

  listens.forEach((listen) => {
    if (!listen.artist) return
    const msPlayed = listen.ms_played ?? 0
    artistTotals.set(listen.artist, (artistTotals.get(listen.artist) ?? 0) + msPlayed)
  })

  return Array.from(artistTotals.entries())
    .map(([name, ms]) => ({
      name,
      hours: Number((ms / MS_PER_HOUR).toFixed(1)),
    }))
    .sort((a, b) => {
      if (b.hours === a.hours) {
        return a.name.localeCompare(b.name)
      }
      return b.hours - a.hours
    })
    .slice(0, 5)
}

const calculateTopTracks = (listens: ListenSummaryRow[]) => {
  type TrackKey = {
    track: string
    artist: string | null
  }

  const trackTotals = new Map<string, { info: TrackKey; ms: number }>()

  listens.forEach((listen) => {
    if (!listen.track) return
    const msPlayed = listen.ms_played ?? 0
    const key = `${listen.track}__${listen.artist ?? ""}`
    const entry = trackTotals.get(key) ?? {
      info: { track: listen.track, artist: listen.artist ?? null },
      ms: 0,
    }
    entry.ms += msPlayed
    trackTotals.set(key, entry)
  })

  return Array.from(trackTotals.values())
    .map(({ info, ms }) => ({
      track: info.track,
      artist: info.artist,
      hours: Number((ms / MS_PER_HOUR).toFixed(1)),
    }))
    .sort((a, b) => {
      if (b.hours === a.hours) {
        return a.track.localeCompare(b.track)
      }
      return b.hours - a.hours
    })
    .slice(0, 5)
}

const MONTH_LABEL_FORMATTER = new Intl.DateTimeFormat("en-US", {
  month: "short",
  year: "numeric",
})

const calculateListeningTrends = (listens: ListenSummaryRow[]) => {
  const monthlyTotals = new Map<string, number>()

  listens.forEach((listen) => {
    if (!listen.ts) return
    const tsDate = new Date(listen.ts)
    if (Number.isNaN(tsDate.getTime())) return
    const year = tsDate.getUTCFullYear()
    const month = tsDate.getUTCMonth() + 1
    const key = `${year}-${String(month).padStart(2, "0")}`
    const msPlayed = listen.ms_played ?? 0
    monthlyTotals.set(key, (monthlyTotals.get(key) ?? 0) + msPlayed)
  })

  return Array.from(monthlyTotals.entries())
    .map(([month, ms]) => {
      const [yearStr, monthStr] = month.split("-")
      const year = Number(yearStr)
      const monthIndex = Number(monthStr) - 1
      const date = new Date(Date.UTC(year, monthIndex, 1))
      return {
        month,
        label: MONTH_LABEL_FORMATTER.format(date),
        hours: Number((ms / MS_PER_HOUR).toFixed(1)),
      }
    })
    .sort((a, b) => a.month.localeCompare(b.month))
}

const calculateListeningClock = (listens: ListenSummaryRow[]) => {
  const slotTotals = new Map<string, number>()

  listens.forEach((listen) => {
    if (!listen.ts) return
    const tsDate = new Date(listen.ts)
    if (Number.isNaN(tsDate.getTime())) return
    const day = tsDate.getUTCDay()
    const hour = tsDate.getUTCHours()
    const key = `${day}-${hour}`
    const msPlayed = listen.ms_played ?? 0
    slotTotals.set(key, (slotTotals.get(key) ?? 0) + msPlayed)
  })

  return Array.from(slotTotals.entries())
    .map(([slot, ms]) => {
      const [dayStr, hourStr] = slot.split("-")
      return {
        day: Number(dayStr),
        hour: Number(hourStr),
        hours: Number((ms / MS_PER_HOUR).toFixed(1)),
      }
    })
    .sort((a, b) => {
      if (a.day === b.day) {
        return a.hour - b.hour
      }
      return a.day - b.day
    })
}

type DashboardData = {
  summary: DashboardStats
  topArtists: ReturnType<typeof calculateTopArtists>
  topTracks: ReturnType<typeof calculateTopTracks>
  listeningTrends: ReturnType<typeof calculateListeningTrends>
  listeningClock: ReturnType<typeof calculateListeningClock>
}

const calculateDashboardData = (listens: ListenSummaryRow[]): DashboardData => ({
  summary: calculateDashboardStats(listens),
  topArtists: calculateTopArtists(listens),
  topTracks: calculateTopTracks(listens),
  listeningTrends: calculateListeningTrends(listens),
  listeningClock: calculateListeningClock(listens),
})

const ALL_TIME_OPTION: TimeframeOption = {
  type: "all",
  value: "all",
  label: "All time",
}

export default function DashboardPage() {
  const [listens, setListens] = useState<ListenSummaryRow[] | null>(null)
  const [errorState, setErrorState] = useState<DashboardErrorState>(null)
  const [selectedTimeframe, setSelectedTimeframe] = useState<TimeframeValue>(
    ALL_TIME_OPTION.value
  )
  const supabase = useMemo(() => createSupabaseClient(), [])

  useEffect(() => {
    let active = true
    const supabase = createSupabaseBrowserClient()

    const fetchData = async () => {
      const { data, error } = await supabase
        .from("listens")
        .select("ms_played, artist, track, ts")

      if (!active) return

      if (error) {
        const status = getPostgrestErrorStatus(error)

        if (status === 401) {
          setErrorState("unauthorized")
        } else {
          console.error(error)
          setErrorState("error")
        }

        setListens(null)
        return
      }

      setErrorState(null)

      const fetchedListens = (data ?? [])
        .map(toListenSummaryRow)
        .filter((row): row is ListenSummaryRow => row !== null)

      setListens(fetchedListens)
    }

    void fetchData()

    return () => {
      active = false
    }
  }, [supabase])

  const timeframeOptions = useMemo<TimeframeOption[]>(() => {
    if (!listens || listens.length === 0) {
      return [ALL_TIME_OPTION]
    }

    const yearSet = new Set<number>()
    const monthSet = new Set<string>()

    listens.forEach((listen) => {
      if (!listen.ts) return
      const tsDate = new Date(listen.ts)
      if (Number.isNaN(tsDate.getTime())) return
      const year = tsDate.getUTCFullYear()
      yearSet.add(year)
      const month = tsDate.getUTCMonth() + 1
      monthSet.add(`${year}-${String(month).padStart(2, "0")}`)
    })

    const yearOptions: TimeframeYearOption[] = Array.from(yearSet)
      .sort((a, b) => b - a)
      .map((year) => ({
        type: "year",
        value: `year-${year}` as const,
        label: year.toString(),
        year,
      }))

    const monthOptions: TimeframeMonthOption[] = Array.from(monthSet)
      .sort((a, b) => b.localeCompare(a))
      .map((key) => {
        const [yearStr, monthStr] = key.split("-")
        const year = Number(yearStr)
        const month = Number(monthStr)
        const date = new Date(Date.UTC(year, month - 1, 1))
        return {
          type: "month" as const,
          value: `month-${year}-${monthStr}` as const,
          label: MONTH_LABEL_FORMATTER.format(date),
          year,
          month,
        }
      })

    return [ALL_TIME_OPTION, ...yearOptions, ...monthOptions]
  }, [listens])

  useEffect(() => {
    if (!timeframeOptions.some((option) => option.value === selectedTimeframe)) {
      setSelectedTimeframe(ALL_TIME_OPTION.value)
    }
  }, [timeframeOptions, selectedTimeframe])

  const activeTimeframe = useMemo(
    () => timeframeOptions.find((option) => option.value === selectedTimeframe),
    [selectedTimeframe, timeframeOptions]
  )

  const filteredListens = useMemo(() => {
    if (!listens) {
      return null
    }

    if (!activeTimeframe || activeTimeframe.type === "all") {
      return listens
    }

    return listens.filter((listen) => {
      if (!listen.ts) {
        return false
      }

      const tsDate = new Date(listen.ts)
      if (Number.isNaN(tsDate.getTime())) {
        return false
      }

      const year = tsDate.getUTCFullYear()

      if (activeTimeframe.type === "year") {
        return year === activeTimeframe.year
      }

      const month = tsDate.getUTCMonth() + 1
      return (
        activeTimeframe.type === "month" &&
        year === activeTimeframe.year &&
        month === activeTimeframe.month
      )
    })
  }, [activeTimeframe, listens])

  const dashboardData = useMemo(() => {
    if (!filteredListens) {
      return null
    }

    return calculateDashboardData(filteredListens)
  }, [filteredListens])

  const sectionMotion = useDashboardSectionTransition()
<<<<<<< HEAD
=======
  const activeTimeframeKey = activeTimeframe?.value ?? "all"
>>>>>>> fed586a4

  const headerSection = (
    <section className="flex flex-wrap items-start justify-between gap-4">
      <div className="space-y-2">
        <h1 className="text-3xl font-semibold tracking-tight">Your listening summary</h1>
        <p className="text-muted-foreground">
          See how many hours you have tuned in, the artists you keep coming
          back to, and the tracks that defined your listening sessions.
        </p>
      </div>
      {errorState ? null : (
        <TimeframeFilter
          options={timeframeOptions}
          value={selectedTimeframe}
          onValueChange={setSelectedTimeframe}
        />
      )}
    </section>
  )

  if (errorState === "unauthorized") {
    return (
      <div className="flex flex-col gap-10">
        {headerSection}
        <DashboardStateMessage
          title="You're signed out"
          description="Sign in to access your Audiograph dashboard."
          action={{ href: "/sign-in", label: "Go to sign-in" }}
        />
      </div>
    )
  }

  if (errorState === "error") {
    return (
      <div className="flex flex-col gap-10">
        {headerSection}
        <DashboardStateMessage
          title="We couldn't load your dashboard"
          description="Please try again in a moment."
          action={{ href: "/dashboard", label: "Try again" }}
        />
      </div>
    )
  }

  return (
    <div className="flex flex-col gap-10">
      {headerSection}
      <AnimatePresence mode="wait">
        {dashboardData ? (
          <motion.div
<<<<<<< HEAD
            key={`dashboard-summary-${selectedTimeframe}`}
=======
            key={`dashboard-summary-${activeTimeframeKey}`}
>>>>>>> fed586a4
            initial={sectionMotion.initial}
            animate={sectionMotion.animate}
            exit={sectionMotion.exit}
          >
            <DashboardSummary stats={dashboardData.summary} />
          </motion.div>
        ) : (
          <motion.div
<<<<<<< HEAD
            key="dashboard-summary-skeleton"
=======
            key={`dashboard-summary-skeleton-${activeTimeframeKey}`}
>>>>>>> fed586a4
            initial={sectionMotion.initial}
            animate={sectionMotion.animate}
            exit={sectionMotion.exit}
          >
            <DashboardSummarySkeleton />
          </motion.div>
        )}
      </AnimatePresence>
      <section
        aria-label="Artist and track insights"
        className="grid gap-6 lg:grid-cols-2"
      >
        <AnimatePresence mode="wait">
          {dashboardData ? (
            <motion.div
<<<<<<< HEAD
              key={`top-artists-${selectedTimeframe}`}
=======
              key={`top-artists-${activeTimeframeKey}`}
>>>>>>> fed586a4
              initial={sectionMotion.initial}
              animate={sectionMotion.animate}
              exit={sectionMotion.exit}
              className="h-full"
            >
              <TopArtistsChart data={dashboardData.topArtists} className="h-full" />
            </motion.div>
          ) : (
            <motion.div
<<<<<<< HEAD
              key="top-artists-skeleton"
=======
              key={`top-artists-skeleton-${activeTimeframeKey}`}
>>>>>>> fed586a4
              initial={sectionMotion.initial}
              animate={sectionMotion.animate}
              exit={sectionMotion.exit}
              className="h-full"
            >
              <TopArtistsChartSkeleton className="h-full" />
            </motion.div>
          )}
        </AnimatePresence>
        <AnimatePresence mode="wait">
          {dashboardData ? (
            <motion.div
<<<<<<< HEAD
              key={`top-tracks-${selectedTimeframe}`}
=======
              key={`top-tracks-${activeTimeframeKey}`}
>>>>>>> fed586a4
              initial={sectionMotion.initial}
              animate={sectionMotion.animate}
              exit={sectionMotion.exit}
              className="h-full"
            >
              <TopTracksTable data={dashboardData.topTracks} className="h-full" />
            </motion.div>
          ) : (
            <motion.div
<<<<<<< HEAD
              key="top-tracks-skeleton"
=======
              key={`top-tracks-skeleton-${activeTimeframeKey}`}
>>>>>>> fed586a4
              initial={sectionMotion.initial}
              animate={sectionMotion.animate}
              exit={sectionMotion.exit}
              className="h-full"
            >
              <TopTracksTableSkeleton className="h-full" />
            </motion.div>
          )}
        </AnimatePresence>
      </section>
      <section
        aria-label="Listening trends and clock"
        className="grid gap-6 lg:grid-cols-2"
      >
        <AnimatePresence mode="wait">
          {dashboardData ? (
            <motion.div
<<<<<<< HEAD
              key={`listening-trends-${selectedTimeframe}`}
=======
              key={`listening-trends-${activeTimeframeKey}`}
>>>>>>> fed586a4
              initial={sectionMotion.initial}
              animate={sectionMotion.animate}
              exit={sectionMotion.exit}
              className="h-full"
            >
              <ListeningTrendsChart
                data={dashboardData.listeningTrends}
                className="h-full"
              />
            </motion.div>
          ) : (
            <motion.div
<<<<<<< HEAD
              key="listening-trends-skeleton"
=======
              key={`listening-trends-skeleton-${activeTimeframeKey}`}
>>>>>>> fed586a4
              initial={sectionMotion.initial}
              animate={sectionMotion.animate}
              exit={sectionMotion.exit}
              className="h-full"
            >
              <ListeningTrendsChartSkeleton className="h-full" />
            </motion.div>
          )}
        </AnimatePresence>
        <AnimatePresence mode="wait">
          {dashboardData ? (
            <motion.div
<<<<<<< HEAD
              key={`listening-clock-${selectedTimeframe}`}
=======
              key={`listening-clock-${activeTimeframeKey}`}
>>>>>>> fed586a4
              initial={sectionMotion.initial}
              animate={sectionMotion.animate}
              exit={sectionMotion.exit}
              className="h-full"
            >
              <ListeningClockHeatmap
                data={dashboardData.listeningClock}
                className="h-full"
              />
            </motion.div>
          ) : (
            <motion.div
<<<<<<< HEAD
              key="listening-clock-skeleton"
=======
              key={`listening-clock-skeleton-${activeTimeframeKey}`}
>>>>>>> fed586a4
              initial={sectionMotion.initial}
              animate={sectionMotion.animate}
              exit={sectionMotion.exit}
              className="h-full"
            >
              <ListeningClockHeatmapSkeleton className="h-full" />
            </motion.div>
          )}
        </AnimatePresence>
      </section>
    </div>
  )
}<|MERGE_RESOLUTION|>--- conflicted
+++ resolved
@@ -463,10 +463,7 @@
   }, [filteredListens])
 
   const sectionMotion = useDashboardSectionTransition()
-<<<<<<< HEAD
-=======
   const activeTimeframeKey = activeTimeframe?.value ?? "all"
->>>>>>> fed586a4
 
   const headerSection = (
     <section className="flex flex-wrap items-start justify-between gap-4">
@@ -519,11 +516,7 @@
       <AnimatePresence mode="wait">
         {dashboardData ? (
           <motion.div
-<<<<<<< HEAD
-            key={`dashboard-summary-${selectedTimeframe}`}
-=======
             key={`dashboard-summary-${activeTimeframeKey}`}
->>>>>>> fed586a4
             initial={sectionMotion.initial}
             animate={sectionMotion.animate}
             exit={sectionMotion.exit}
@@ -532,11 +525,7 @@
           </motion.div>
         ) : (
           <motion.div
-<<<<<<< HEAD
-            key="dashboard-summary-skeleton"
-=======
             key={`dashboard-summary-skeleton-${activeTimeframeKey}`}
->>>>>>> fed586a4
             initial={sectionMotion.initial}
             animate={sectionMotion.animate}
             exit={sectionMotion.exit}
@@ -552,11 +541,7 @@
         <AnimatePresence mode="wait">
           {dashboardData ? (
             <motion.div
-<<<<<<< HEAD
-              key={`top-artists-${selectedTimeframe}`}
-=======
               key={`top-artists-${activeTimeframeKey}`}
->>>>>>> fed586a4
               initial={sectionMotion.initial}
               animate={sectionMotion.animate}
               exit={sectionMotion.exit}
@@ -566,11 +551,7 @@
             </motion.div>
           ) : (
             <motion.div
-<<<<<<< HEAD
-              key="top-artists-skeleton"
-=======
               key={`top-artists-skeleton-${activeTimeframeKey}`}
->>>>>>> fed586a4
               initial={sectionMotion.initial}
               animate={sectionMotion.animate}
               exit={sectionMotion.exit}
@@ -583,11 +564,7 @@
         <AnimatePresence mode="wait">
           {dashboardData ? (
             <motion.div
-<<<<<<< HEAD
-              key={`top-tracks-${selectedTimeframe}`}
-=======
               key={`top-tracks-${activeTimeframeKey}`}
->>>>>>> fed586a4
               initial={sectionMotion.initial}
               animate={sectionMotion.animate}
               exit={sectionMotion.exit}
@@ -597,11 +574,7 @@
             </motion.div>
           ) : (
             <motion.div
-<<<<<<< HEAD
-              key="top-tracks-skeleton"
-=======
               key={`top-tracks-skeleton-${activeTimeframeKey}`}
->>>>>>> fed586a4
               initial={sectionMotion.initial}
               animate={sectionMotion.animate}
               exit={sectionMotion.exit}
@@ -619,11 +592,7 @@
         <AnimatePresence mode="wait">
           {dashboardData ? (
             <motion.div
-<<<<<<< HEAD
-              key={`listening-trends-${selectedTimeframe}`}
-=======
               key={`listening-trends-${activeTimeframeKey}`}
->>>>>>> fed586a4
               initial={sectionMotion.initial}
               animate={sectionMotion.animate}
               exit={sectionMotion.exit}
@@ -636,11 +605,7 @@
             </motion.div>
           ) : (
             <motion.div
-<<<<<<< HEAD
-              key="listening-trends-skeleton"
-=======
               key={`listening-trends-skeleton-${activeTimeframeKey}`}
->>>>>>> fed586a4
               initial={sectionMotion.initial}
               animate={sectionMotion.animate}
               exit={sectionMotion.exit}
@@ -653,11 +618,7 @@
         <AnimatePresence mode="wait">
           {dashboardData ? (
             <motion.div
-<<<<<<< HEAD
-              key={`listening-clock-${selectedTimeframe}`}
-=======
               key={`listening-clock-${activeTimeframeKey}`}
->>>>>>> fed586a4
               initial={sectionMotion.initial}
               animate={sectionMotion.animate}
               exit={sectionMotion.exit}
@@ -670,11 +631,7 @@
             </motion.div>
           ) : (
             <motion.div
-<<<<<<< HEAD
-              key="listening-clock-skeleton"
-=======
               key={`listening-clock-skeleton-${activeTimeframeKey}`}
->>>>>>> fed586a4
               initial={sectionMotion.initial}
               animate={sectionMotion.animate}
               exit={sectionMotion.exit}
