--- conflicted
+++ resolved
@@ -1108,7 +1108,6 @@
     ALL_TIME_OPTION,
   ])
   const [isShareDialogOpen, setIsShareDialogOpen] = useState(false)
-<<<<<<< HEAD
   useEffect(() => {
     let active = true
 
@@ -1139,7 +1138,6 @@
 
     if (!supabase) {
       setErrorState('error')
-=======
   const supabase = useMemo(() => createSupabaseClient(), [])
 
   const MONTH_LABEL_FORMATTER = new Intl.DateTimeFormat("en-US", {
@@ -1163,7 +1161,6 @@
             : "Supabase configuration is missing."
       console.warn(message)
       setErrorState("error")
->>>>>>> 72cdb705
       setListens(null)
       return () => {
         active = false
@@ -1234,14 +1231,11 @@
       active = false
     }
   }, [])
-<<<<<<< HEAD
-=======
 
   const activeTimeframe = useMemo(
     () => timeframeOptions.find((option) => option.value === selectedTimeframe),
     [selectedTimeframe, timeframeOptions]
   )
->>>>>>> 72cdb705
 
   const timeframeFilter = useMemo((): TimeframeFilterType => {
     if (!activeTimeframe || activeTimeframe.type === "all") {
