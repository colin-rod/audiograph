--- conflicted
+++ resolved
@@ -23,12 +23,9 @@
 import { ListeningStreakCard, ListeningStreakCardSkeleton } from "@/components/dashboard/listening-streak-card"
 import { TopArtistsChart, TopArtistsChartSkeleton } from "@/components/dashboard/top-artists-chart"
 import { TopTracksTable, TopTracksTableSkeleton } from "@/components/dashboard/top-tracks-table"
-<<<<<<< HEAD
 import { DiscoveryTrackerChart, DiscoveryTrackerChartSkeleton } from "@/components/dashboard/discovery-tracker-chart"
 import { LoyaltyGaugeCard, LoyaltyGaugeCardSkeleton } from "@/components/dashboard/loyalty-gauge-card"
-=======
 import { WeeklyCadenceChart, WeeklyCadenceChartSkeleton } from "@/components/dashboard/weekly-cadence-chart"
->>>>>>> 917b0d36
 import { Button } from "@/components/ui/button"
 import { createSupabaseBrowserClient } from "@/lib/supabaseClient"
 import { createSupabaseClient } from "@/lib/supabaseClient"
@@ -119,9 +116,7 @@
 }
 
 const MS_PER_HOUR = 1000 * 60 * 60
-<<<<<<< HEAD
 const REPEAT_TRACK_THRESHOLD = 5
-=======
 const DAY_LABEL_FORMATTER = new Intl.DateTimeFormat("en-US", {
   weekday: "long",
   month: "long",
@@ -135,7 +130,6 @@
   year: "numeric",
 })
 const MS_PER_DAY = 1000 * 60 * 60 * 24
->>>>>>> 917b0d36
 
 const calculateDashboardStats = (listens: ListenSummaryRow[]): DashboardStats => {
   const totalMs = listens.reduce(
@@ -706,7 +700,6 @@
     })
 }
 
-<<<<<<< HEAD
 const calculateDiscoveryTrends = (listens: ListenSummaryRow[]) => {
   const artistFirstSeen = new Map<string, string>()
   const trackFirstSeen = new Map<string, string>()
@@ -840,7 +833,6 @@
     monthlyRepeatTrackCounts,
     topRepeatTracks,
   }
-=======
 type DashboardPersonalMilestones = {
   topDayHighlight: TopDayHighlight | null
   listeningDiversity: ListeningDiversityScore | null
@@ -850,7 +842,6 @@
   topDayHighlight: TopDayHighlight | null
   listeningDiversity: ListeningDiversityScore | null
   anniversary: AnniversaryCallout | null
->>>>>>> 917b0d36
 }
 
 type DashboardData = {
@@ -860,13 +851,10 @@
   topTracks: ReturnType<typeof calculateTopTracks>
   listeningTrends: ReturnType<typeof calculateListeningTrends>
   listeningClock: ReturnType<typeof calculateListeningClock>
-<<<<<<< HEAD
   discoveryTrends: ReturnType<typeof calculateDiscoveryTrends>
   loyaltyStats: ReturnType<typeof calculateLoyaltyStats>
-=======
   weeklyCadence: ReturnType<typeof calculateWeeklyCadence>
   listeningStreak: ReturnType<typeof calculateListeningStreak>
->>>>>>> 917b0d36
 }
 
 const calculateDashboardPersonalMilestones = (
@@ -883,13 +871,10 @@
   topTracks: calculateTopTracks(listens),
   listeningTrends: calculateListeningTrends(listens),
   listeningClock: calculateListeningClock(listens),
-<<<<<<< HEAD
   discoveryTrends: calculateDiscoveryTrends(listens),
   loyaltyStats: calculateLoyaltyStats(listens),
-=======
   weeklyCadence: calculateWeeklyCadence(listens),
   listeningStreak: calculateListeningStreak(listens),
->>>>>>> 917b0d36
 })
 
 const ALL_TIME_OPTION: TimeframeOption = {
@@ -1220,7 +1205,6 @@
         </AnimatePresence>
       </section>
       <section
-<<<<<<< HEAD
         aria-label="Artist and track deep dives"
         className="grid gap-6 lg:grid-cols-2"
       >
@@ -1280,10 +1264,8 @@
       <section
         aria-label="Listening trends and clock"
         className="grid gap-6 lg:grid-cols-2"
-=======
         aria-label="Time-based insights"
         className="grid gap-6 xl:grid-cols-3"
->>>>>>> 917b0d36
       >
         <AnimatePresence mode="wait">
           {dashboardData ? (
