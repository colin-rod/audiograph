--- conflicted
+++ resolved
@@ -1,6 +1,5 @@
 import { createClientComponentClient } from "@supabase/auth-helpers-nextjs"
 
-<<<<<<< HEAD
 import {
   ensureSupabaseConfig,
   getMissingSupabaseConfigMessage,
@@ -19,7 +18,6 @@
     }
 
     return null
-=======
 /**
  * Validates and retrieves Supabase configuration from environment variables
  * Provides helpful error messages for missing configuration
@@ -67,7 +65,6 @@
       `Expected format: https://xxxxx.supabase.co\n\n` +
       `See docs/SUPABASE_SETUP.md for setup instructions.`
     )
->>>>>>> b789277a
   }
 
   return config
